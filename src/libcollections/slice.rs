// Copyright 2012-2015 The Rust Project Developers. See the COPYRIGHT
// file at the top-level directory of this distribution and at
// http://rust-lang.org/COPYRIGHT.
//
// Licensed under the Apache License, Version 2.0 <LICENSE-APACHE or
// http://www.apache.org/licenses/LICENSE-2.0> or the MIT license
// <LICENSE-MIT or http://opensource.org/licenses/MIT>, at your
// option. This file may not be copied, modified, or distributed
// except according to those terms.

//! Utilities for slice manipulation
//!
//! The `slice` module contains useful code to help work with slice values.
//! Slices are a view into a block of memory represented as a pointer and a length.
//!
//! ```rust
//! // slicing a Vec
//! let vec = vec!(1i, 2, 3);
//! let int_slice = vec.as_slice();
//! // coercing an array to a slice
//! let str_slice: &[&str] = &["one", "two", "three"];
//! ```
//!
//! Slices are either mutable or shared. The shared slice type is `&[T]`,
//! while the mutable slice type is `&mut[T]`. For example, you can mutate the
//! block of memory that a mutable slice points to:
//!
//! ```rust
//! let x: &mut[int] = &mut [1i, 2, 3];
//! x[1] = 7;
//! assert_eq!(x[0], 1);
//! assert_eq!(x[1], 7);
//! assert_eq!(x[2], 3);
//! ```
//!
//! Here are some of the things this module contains:
//!
//! ## Structs
//!
//! There are several structs that are useful for slices, such as `Iter`, which
//! represents iteration over a slice.
//!
//! ## Traits
//!
//! A number of traits add methods that allow you to accomplish tasks
//! with slices, the most important being `SliceExt`. Other traits
//! apply only to slices of elements satisfying certain bounds (like
//! `Ord`).
//!
//! An example is the `slice` method which enables slicing syntax `[a..b]` that
//! returns an immutable "view" into a `Vec` or another slice from the index
//! interval `[a, b)`:
//!
//! ```rust
//! #![feature(slicing_syntax)]
//! fn main() {
//!     let numbers = [0i, 1i, 2i];
//!     let last_numbers = &numbers[1..3];
//!     // last_numbers is now &[1i, 2i]
//! }
//! ```
//!
//! ## Implementations of other traits
//!
//! There are several implementations of common traits for slices. Some examples
//! include:
//!
//! * `Clone`
//! * `Eq`, `Ord` - for immutable slices whose element type are `Eq` or `Ord`.
//! * `Hash` - for slices whose element type is `Hash`
//!
//! ## Iteration
//!
//! The method `iter()` returns an iteration value for a slice. The iterator
//! yields references to the slice's elements, so if the element
//! type of the slice is `int`, the element type of the iterator is `&int`.
//!
//! ```rust
//! let numbers = [0i, 1i, 2i];
//! for &x in numbers.iter() {
//!     println!("{} is a number!", x);
//! }
//! ```
//!
//! * `.iter_mut()` returns an iterator that allows modifying each value.
//! * Further iterators exist that split, chunk or permute the slice.

#![doc(primitive = "slice")]
#![stable(feature = "rust1", since = "1.0.0")]

use alloc::boxed::Box;
use core::borrow::{BorrowFrom, BorrowFromMut, ToOwned};
use core::clone::Clone;
use core::cmp::Ordering::{self, Greater, Less};
use core::cmp::{self, Ord, PartialEq};
use core::iter::{Iterator, IteratorExt};
use core::iter::{range, range_step, MultiplicativeIterator};
use core::marker::Sized;
use core::mem::size_of;
use core::mem;
use core::ops::{FnMut, FullRange};
use core::option::Option::{self, Some, None};
use core::ptr::PtrExt;
use core::ptr;
use core::result::Result;
use core::slice as core_slice;
use self::Direction::*;

use vec::Vec;

pub use core::slice::{Chunks, AsSlice, Windows};
pub use core::slice::{Iter, IterMut};
pub use core::slice::{IntSliceExt, SplitMut, ChunksMut, Split};
pub use core::slice::{SplitN, RSplitN, SplitNMut, RSplitNMut};
pub use core::slice::{bytes, mut_ref_slice, ref_slice};
pub use core::slice::{from_raw_buf, from_raw_mut_buf};

////////////////////////////////////////////////////////////////////////////////
// Basic slice extension methods
////////////////////////////////////////////////////////////////////////////////

/// Allocating extension methods for slices.
#[stable(feature = "rust1", since = "1.0.0")]
pub trait SliceExt {
    #[stable(feature = "rust1", since = "1.0.0")]
    type Item;

    /// Sorts the slice, in place, using `compare` to compare
    /// elements.
    ///
    /// This sort is `O(n log n)` worst-case and stable, but allocates
    /// approximately `2 * n`, where `n` is the length of `self`.
    ///
    /// # Examples
    ///
    /// ```rust
    /// let mut v = [5i, 4, 1, 3, 2];
    /// v.sort_by(|a, b| a.cmp(b));
    /// assert!(v == [1, 2, 3, 4, 5]);
    ///
    /// // reverse sorting
    /// v.sort_by(|a, b| b.cmp(a));
    /// assert!(v == [5, 4, 3, 2, 1]);
    /// ```
    #[stable(feature = "rust1", since = "1.0.0")]
    fn sort_by<F>(&mut self, compare: F) where F: FnMut(&Self::Item, &Self::Item) -> Ordering;

    /// Consumes `src` and moves as many elements as it can into `self`
    /// from the range [start,end).
    ///
    /// Returns the number of elements copied (the shorter of `self.len()`
    /// and `end - start`).
    ///
    /// # Arguments
    ///
    /// * src - A mutable vector of `T`
    /// * start - The index into `src` to start copying from
    /// * end - The index into `src` to stop copying from
    ///
    /// # Examples
    ///
    /// ```rust
    /// let mut a = [1i, 2, 3, 4, 5];
    /// let b = vec![6i, 7, 8];
    /// let num_moved = a.move_from(b, 0, 3);
    /// assert_eq!(num_moved, 3);
    /// assert!(a == [6i, 7, 8, 4, 5]);
    /// ```
    #[unstable(feature = "collections",
               reason = "uncertain about this API approach")]
    fn move_from(&mut self, src: Vec<Self::Item>, start: uint, end: uint) -> uint;

    /// Deprecated: use `&s[start .. end]` notation instead.
    #[unstable(feature = "collections",
               reason = "will be replaced by slice syntax")]
    #[deprecated(since = "1.0.0", reason = "use &s[start .. end] instead")]
    fn slice(&self, start: uint, end: uint) -> &[Self::Item];

    /// Deprecated: use `&s[start..]` notation instead.
<<<<<<< HEAD
    #[deprecated = "use &s[start..] instead"]
=======
    #[unstable(feature = "collections",
               reason = "will be replaced by slice syntax")]
    #[deprecated(since = "1.0.0", reason = "use &s[start..] isntead")]
>>>>>>> a45e1177
    fn slice_from(&self, start: uint) -> &[Self::Item];

    /// Deprecated: use `&s[..end]` notation instead.
    #[unstable(feature = "collections",
               reason = "will be replaced by slice syntax")]
    #[deprecated(since = "1.0.0", reason = "use &s[..end] instead")]
    fn slice_to(&self, end: uint) -> &[Self::Item];

    /// Divides one slice into two at an index.
    ///
    /// The first will contain all indices from `[0, mid)` (excluding
    /// the index `mid` itself) and the second will contain all
    /// indices from `[mid, len)` (excluding the index `len` itself).
    ///
    /// Panics if `mid > len`.
<<<<<<< HEAD
    ///
    /// # Examples
    ///
    /// ```
    /// let v = [10, 40, 30, 20, 50];
    /// let (v1, v2) = v.split_at(2);
    /// assert_eq!([10, 40], v1);
    /// assert_eq!([30, 20, 50], v2);
    /// ```
    #[stable]
    fn split_at(&self, mid: uint) -> (&[Self::Item], &[Self::Item]);

    /// Returns an iterator over the slice.
    #[stable]
=======
    #[stable(feature = "rust1", since = "1.0.0")]
    fn split_at(&self, mid: uint) -> (&[Self::Item], &[Self::Item]);

    /// Returns an iterator over the slice
    #[stable(feature = "rust1", since = "1.0.0")]
>>>>>>> a45e1177
    fn iter(&self) -> Iter<Self::Item>;

    /// Returns an iterator over subslices separated by elements that match
    /// `pred`.  The matched element is not contained in the subslices.
<<<<<<< HEAD
    ///
    /// # Examples
    ///
    /// Print the slice split by numbers divisible by 3 (i.e. `[10, 40]`,
    /// `[20]`, `[50]`):
    ///
    /// ```
    /// let v = [10, 40, 30, 20, 60, 50];
    /// for group in v.split(|num| *num % 3 == 0) {
    ///     println!("{:?}", group);
    /// }
    /// ```
    #[stable]
=======
    #[stable(feature = "rust1", since = "1.0.0")]
>>>>>>> a45e1177
    fn split<F>(&self, pred: F) -> Split<Self::Item, F>
                where F: FnMut(&Self::Item) -> bool;

    /// Returns an iterator over subslices separated by elements that match
    /// `pred`, limited to splitting at most `n` times.  The matched element is
    /// not contained in the subslices.
<<<<<<< HEAD
    ///
    /// # Examples
    ///
    /// Print the slice split once by numbers divisible by 3 (i.e. `[10, 40]`,
    /// `[20, 60, 50]`):
    ///
    /// ```
    /// let v = [10, 40, 30, 20, 60, 50];
    /// for group in v.splitn(1, |num| *num % 3 == 0) {
    ///     println!("{:?}", group);
    /// }
    /// ```
    #[stable]
=======
    #[stable(feature = "rust1", since = "1.0.0")]
>>>>>>> a45e1177
    fn splitn<F>(&self, n: uint, pred: F) -> SplitN<Self::Item, F>
                 where F: FnMut(&Self::Item) -> bool;

    /// Returns an iterator over subslices separated by elements that match
    /// `pred` limited to splitting at most `n` times. This starts at the end of
    /// the slice and works backwards.  The matched element is not contained in
    /// the subslices.
<<<<<<< HEAD
    ///
    /// # Examples
    ///
    /// Print the slice split once, starting from the end, by numbers divisible
    /// by 3 (i.e. `[50]`, `[10, 40, 30, 20]`):
    ///
    /// ```
    /// let v = [10, 40, 30, 20, 60, 50];
    /// for group in v.rsplitn(1, |num| *num % 3 == 0) {
    ///     println!("{:?}", group);
    /// }
    /// ```
    #[stable]
=======
    #[stable(feature = "rust1", since = "1.0.0")]
>>>>>>> a45e1177
    fn rsplitn<F>(&self, n: uint, pred: F) -> RSplitN<Self::Item, F>
                  where F: FnMut(&Self::Item) -> bool;

    /// Returns an iterator over all contiguous windows of length
    /// `size`. The windows overlap. If the slice is shorter than
    /// `size`, the iterator returns no values.
    ///
    /// # Panics
    ///
    /// Panics if `size` is 0.
    ///
    /// # Example
    ///
    /// Print the adjacent pairs of a slice (i.e. `[1,2]`, `[2,3]`,
    /// `[3,4]`):
    ///
    /// ```rust
    /// let v = &[1i, 2, 3, 4];
    /// for win in v.windows(2) {
    ///     println!("{:?}", win);
    /// }
    /// ```
    #[stable(feature = "rust1", since = "1.0.0")]
    fn windows(&self, size: uint) -> Windows<Self::Item>;

    /// Returns an iterator over `size` elements of the slice at a
    /// time. The chunks do not overlap. If `size` does not divide the
    /// length of the slice, then the last chunk will not have length
    /// `size`.
    ///
    /// # Panics
    ///
    /// Panics if `size` is 0.
    ///
    /// # Example
    ///
    /// Print the slice two elements at a time (i.e. `[1,2]`,
    /// `[3,4]`, `[5]`):
    ///
    /// ```rust
    /// let v = &[1i, 2, 3, 4, 5];
    /// for win in v.chunks(2) {
    ///     println!("{:?}", win);
    /// }
    /// ```
    #[stable(feature = "rust1", since = "1.0.0")]
    fn chunks(&self, size: uint) -> Chunks<Self::Item>;

    /// Returns the element of a slice at the given index, or `None` if the
    /// index is out of bounds.
<<<<<<< HEAD
    ///
    /// # Examples
    ///
    /// ```
    /// let v = [10, 40, 30];
    /// assert_eq!(Some(&40), v.get(1));
    /// assert_eq!(None, v.get(3));
    /// ```
    #[stable]
    fn get(&self, index: uint) -> Option<&Self::Item>;

    /// Returns the first element of a slice, or `None` if it is empty.
    ///
    /// # Examples
    ///
    /// ```
    /// let v = [10, 40, 30];
    /// assert_eq!(Some(&10), v.first());
    ///
    /// let w: &[i32] = &[];
    /// assert_eq!(None, w.first());
    /// ```
    #[stable]
=======
    #[stable(feature = "rust1", since = "1.0.0")]
    fn get(&self, index: uint) -> Option<&Self::Item>;

    /// Returns the first element of a slice, or `None` if it is empty.
    #[stable(feature = "rust1", since = "1.0.0")]
>>>>>>> a45e1177
    fn first(&self) -> Option<&Self::Item>;

    /// Returns all but the first element of a slice.
    #[unstable(feature = "collections", reason = "likely to be renamed")]
    fn tail(&self) -> &[Self::Item];

    /// Returns all but the last element of a slice.
    #[unstable(feature = "collections", reason = "likely to be renamed")]
    fn init(&self) -> &[Self::Item];

    /// Returns the last element of a slice, or `None` if it is empty.
<<<<<<< HEAD
    ///
    /// # Examples
    ///
    /// ```
    /// let v = [10, 40, 30];
    /// assert_eq!(Some(&30), v.last());
    ///
    /// let w: &[i32] = &[];
    /// assert_eq!(None, w.last());
    /// ```
    #[stable]
=======
    #[stable(feature = "rust1", since = "1.0.0")]
>>>>>>> a45e1177
    fn last(&self) -> Option<&Self::Item>;

    /// Returns a pointer to the element at the given index, without doing
    /// bounds checking.
    #[stable(feature = "rust1", since = "1.0.0")]
    unsafe fn get_unchecked(&self, index: uint) -> &Self::Item;

    /// Returns an unsafe pointer to the slice's buffer
    ///
    /// The caller must ensure that the slice outlives the pointer this
    /// function returns, or else it will end up pointing to garbage.
    ///
    /// Modifying the slice may cause its buffer to be reallocated, which
    /// would also make any pointers to it invalid.
    #[stable(feature = "rust1", since = "1.0.0")]
    fn as_ptr(&self) -> *const Self::Item;

    /// Binary search a sorted slice with a comparator function.
    ///
    /// The comparator function should implement an order consistent
    /// with the sort order of the underlying slice, returning an
    /// order code that indicates whether its argument is `Less`,
    /// `Equal` or `Greater` the desired target.
    ///
    /// If a matching value is found then returns `Ok`, containing
    /// the index for the matched element; if no match is found then
    /// `Err` is returned, containing the index where a matching
    /// element could be inserted while maintaining sorted order.
    ///
    /// # Example
    ///
    /// Looks up a series of four elements. The first is found, with a
    /// uniquely determined position; the second and third are not
    /// found; the fourth could match any position in `[1,4]`.
    ///
    /// ```rust
    /// let s = [0i, 1, 1, 1, 1, 2, 3, 5, 8, 13, 21, 34, 55];
    /// let s = s.as_slice();
    ///
    /// let seek = 13;
    /// assert_eq!(s.binary_search_by(|probe| probe.cmp(&seek)), Ok(9));
    /// let seek = 4;
    /// assert_eq!(s.binary_search_by(|probe| probe.cmp(&seek)), Err(7));
    /// let seek = 100;
    /// assert_eq!(s.binary_search_by(|probe| probe.cmp(&seek)), Err(13));
    /// let seek = 1;
    /// let r = s.binary_search_by(|probe| probe.cmp(&seek));
    /// assert!(match r { Ok(1...4) => true, _ => false, });
    /// ```
    #[stable(feature = "rust1", since = "1.0.0")]
    fn binary_search_by<F>(&self, f: F) -> Result<uint, uint> where
        F: FnMut(&Self::Item) -> Ordering;

    /// Return the number of elements in the slice
    ///
    /// # Example
    ///
    /// ```
    /// let a = [1i, 2, 3];
    /// assert_eq!(a.len(), 3);
    /// ```
    #[stable(feature = "rust1", since = "1.0.0")]
    fn len(&self) -> uint;

    /// Returns true if the slice has a length of 0
    ///
    /// # Example
    ///
    /// ```
    /// let a = [1i, 2, 3];
    /// assert!(!a.is_empty());
    /// ```
    #[inline]
    #[stable(feature = "rust1", since = "1.0.0")]
    fn is_empty(&self) -> bool { self.len() == 0 }
    /// Returns a mutable reference to the element at the given index,
    /// or `None` if the index is out of bounds
    #[stable(feature = "rust1", since = "1.0.0")]
    fn get_mut(&mut self, index: uint) -> Option<&mut Self::Item>;

    /// Work with `self` as a mut slice.
    /// Primarily intended for getting a &mut [T] from a [T; N].
    #[stable(feature = "rust1", since = "1.0.0")]
    fn as_mut_slice(&mut self) -> &mut [Self::Item];

    /// Deprecated: use `&mut s[start .. end]` instead.
    #[unstable(feature = "collections",
               reason = "will be replaced by slice syntax")]
    #[deprecated(since = "1.0.0", reason = "use &mut s[start .. end] instead")]
    fn slice_mut(&mut self, start: uint, end: uint) -> &mut [Self::Item];

    /// Deprecated: use `&mut s[start ..]` instead.
    #[unstable(feature = "collections",
               reason = "will be replaced by slice syntax")]
    #[deprecated(since = "1.0.0", reason = "use &mut s[start ..] instead")]
    fn slice_from_mut(&mut self, start: uint) -> &mut [Self::Item];

    /// Deprecated: use `&mut s[.. end]` instead.
    #[unstable(feature = "collections",
               reason = "will be replaced by slice syntax")]
    #[deprecated(since = "1.0.0", reason = "use &mut s[.. end] instead")]
    fn slice_to_mut(&mut self, end: uint) -> &mut [Self::Item];

    /// Returns an iterator that allows modifying each value
    #[stable(feature = "rust1", since = "1.0.0")]
    fn iter_mut(&mut self) -> IterMut<Self::Item>;

    /// Returns a mutable pointer to the first element of a slice, or `None` if it is empty
    #[stable(feature = "rust1", since = "1.0.0")]
    fn first_mut(&mut self) -> Option<&mut Self::Item>;

    /// Returns all but the first element of a mutable slice
    #[unstable(feature = "collections",
               reason = "likely to be renamed or removed")]
    fn tail_mut(&mut self) -> &mut [Self::Item];

    /// Returns all but the last element of a mutable slice
    #[unstable(feature = "collections",
               reason = "likely to be renamed or removed")]
    fn init_mut(&mut self) -> &mut [Self::Item];

    /// Returns a mutable pointer to the last item in the slice.
    #[stable(feature = "rust1", since = "1.0.0")]
    fn last_mut(&mut self) -> Option<&mut Self::Item>;

    /// Returns an iterator over mutable subslices separated by elements that
    /// match `pred`.  The matched element is not contained in the subslices.
    #[stable(feature = "rust1", since = "1.0.0")]
    fn split_mut<F>(&mut self, pred: F) -> SplitMut<Self::Item, F>
                    where F: FnMut(&Self::Item) -> bool;

    /// Returns an iterator over subslices separated by elements that match
    /// `pred`, limited to splitting at most `n` times.  The matched element is
    /// not contained in the subslices.
    #[stable(feature = "rust1", since = "1.0.0")]
    fn splitn_mut<F>(&mut self, n: uint, pred: F) -> SplitNMut<Self::Item, F>
                     where F: FnMut(&Self::Item) -> bool;

    /// Returns an iterator over subslices separated by elements that match
    /// `pred` limited to splitting at most `n` times. This starts at the end of
    /// the slice and works backwards.  The matched element is not contained in
    /// the subslices.
    #[stable(feature = "rust1", since = "1.0.0")]
    fn rsplitn_mut<F>(&mut self,  n: uint, pred: F) -> RSplitNMut<Self::Item, F>
                      where F: FnMut(&Self::Item) -> bool;

    /// Returns an iterator over `chunk_size` elements of the slice at a time.
    /// The chunks are mutable and do not overlap. If `chunk_size` does
    /// not divide the length of the slice, then the last chunk will not
    /// have length `chunk_size`.
    ///
    /// # Panics
    ///
    /// Panics if `chunk_size` is 0.
    #[stable(feature = "rust1", since = "1.0.0")]
    fn chunks_mut(&mut self, chunk_size: uint) -> ChunksMut<Self::Item>;

    /// Swaps two elements in a slice.
    ///
    /// # Arguments
    ///
    /// * a - The index of the first element
    /// * b - The index of the second element
    ///
    /// # Panics
    ///
    /// Panics if `a` or `b` are out of bounds.
    ///
    /// # Example
    ///
    /// ```rust
    /// let mut v = ["a", "b", "c", "d"];
    /// v.swap(1, 3);
    /// assert!(v == ["a", "d", "c", "b"]);
    /// ```
    #[stable(feature = "rust1", since = "1.0.0")]
    fn swap(&mut self, a: uint, b: uint);

    /// Divides one `&mut` into two at an index.
    ///
    /// The first will contain all indices from `[0, mid)` (excluding
    /// the index `mid` itself) and the second will contain all
    /// indices from `[mid, len)` (excluding the index `len` itself).
    ///
    /// # Panics
    ///
    /// Panics if `mid > len`.
    ///
    /// # Example
    ///
    /// ```rust
    /// let mut v = [1i, 2, 3, 4, 5, 6];
    ///
    /// // scoped to restrict the lifetime of the borrows
    /// {
    ///    let (left, right) = v.split_at_mut(0);
    ///    assert!(left == []);
    ///    assert!(right == [1i, 2, 3, 4, 5, 6]);
    /// }
    ///
    /// {
    ///     let (left, right) = v.split_at_mut(2);
    ///     assert!(left == [1i, 2]);
    ///     assert!(right == [3i, 4, 5, 6]);
    /// }
    ///
    /// {
    ///     let (left, right) = v.split_at_mut(6);
    ///     assert!(left == [1i, 2, 3, 4, 5, 6]);
    ///     assert!(right == []);
    /// }
    /// ```
    #[stable(feature = "rust1", since = "1.0.0")]
    fn split_at_mut(&mut self, mid: uint) -> (&mut [Self::Item], &mut [Self::Item]);

    /// Reverse the order of elements in a slice, in place.
    ///
    /// # Example
    ///
    /// ```rust
    /// let mut v = [1i, 2, 3];
    /// v.reverse();
    /// assert!(v == [3i, 2, 1]);
    /// ```
    #[stable(feature = "rust1", since = "1.0.0")]
    fn reverse(&mut self);

    /// Returns an unsafe mutable pointer to the element in index
    #[stable(feature = "rust1", since = "1.0.0")]
    unsafe fn get_unchecked_mut(&mut self, index: uint) -> &mut Self::Item;

    /// Return an unsafe mutable pointer to the slice's buffer.
    ///
    /// The caller must ensure that the slice outlives the pointer this
    /// function returns, or else it will end up pointing to garbage.
    ///
    /// Modifying the slice may cause its buffer to be reallocated, which
    /// would also make any pointers to it invalid.
    #[inline]
    #[stable(feature = "rust1", since = "1.0.0")]
    fn as_mut_ptr(&mut self) -> *mut Self::Item;

    /// Copies `self` into a new `Vec`.
    #[stable(feature = "rust1", since = "1.0.0")]
    fn to_vec(&self) -> Vec<Self::Item> where Self::Item: Clone;

    /// Creates an iterator that yields every possible permutation of the
    /// vector in succession.
    ///
    /// # Examples
    ///
    /// ```rust
    /// let v = [1i, 2, 3];
    /// let mut perms = v.permutations();
    ///
    /// for p in perms {
    ///   println!("{:?}", p);
    /// }
    /// ```
    ///
    /// Iterating through permutations one by one.
    ///
    /// ```rust
    /// let v = [1i, 2, 3];
    /// let mut perms = v.permutations();
    ///
    /// assert_eq!(Some(vec![1i, 2, 3]), perms.next());
    /// assert_eq!(Some(vec![1i, 3, 2]), perms.next());
    /// assert_eq!(Some(vec![3i, 1, 2]), perms.next());
    /// ```
    #[unstable(feature = "collections")]
    fn permutations(&self) -> Permutations<Self::Item> where Self::Item: Clone;

    /// Copies as many elements from `src` as it can into `self` (the
    /// shorter of `self.len()` and `src.len()`). Returns the number
    /// of elements copied.
    ///
    /// # Example
    ///
    /// ```rust
    /// let mut dst = [0i, 0, 0];
    /// let src = [1i, 2];
    ///
    /// assert!(dst.clone_from_slice(&src) == 2);
    /// assert!(dst == [1, 2, 0]);
    ///
    /// let src2 = [3i, 4, 5, 6];
    /// assert!(dst.clone_from_slice(&src2) == 3);
    /// assert!(dst == [3i, 4, 5]);
    /// ```
    #[unstable(feature = "collections")]
    fn clone_from_slice(&mut self, &[Self::Item]) -> uint where Self::Item: Clone;

    /// Sorts the slice, in place.
    ///
    /// This is equivalent to `self.sort_by(|a, b| a.cmp(b))`.
    ///
    /// # Examples
    ///
    /// ```rust
    /// let mut v = [-5i, 4, 1, -3, 2];
    ///
    /// v.sort();
    /// assert!(v == [-5i, -3, 1, 2, 4]);
    /// ```
    #[stable(feature = "rust1", since = "1.0.0")]
    fn sort(&mut self) where Self::Item: Ord;

    /// Binary search a sorted slice for a given element.
    ///
    /// If the value is found then `Ok` is returned, containing the
    /// index of the matching element; if the value is not found then
    /// `Err` is returned, containing the index where a matching
    /// element could be inserted while maintaining sorted order.
    ///
    /// # Example
    ///
    /// Looks up a series of four elements. The first is found, with a
    /// uniquely determined position; the second and third are not
    /// found; the fourth could match any position in `[1,4]`.
    ///
    /// ```rust
    /// let s = [0i, 1, 1, 1, 1, 2, 3, 5, 8, 13, 21, 34, 55];
    /// let s = s.as_slice();
    ///
    /// assert_eq!(s.binary_search(&13),  Ok(9));
    /// assert_eq!(s.binary_search(&4),   Err(7));
    /// assert_eq!(s.binary_search(&100), Err(13));
    /// let r = s.binary_search(&1);
    /// assert!(match r { Ok(1...4) => true, _ => false, });
    /// ```
    #[stable(feature = "rust1", since = "1.0.0")]
    fn binary_search(&self, x: &Self::Item) -> Result<uint, uint> where Self::Item: Ord;

    /// Deprecated: use `binary_search` instead.
    #[unstable(feature = "collections")]
    #[deprecated(since = "1.0.0", reason = "use binary_search instead")]
    fn binary_search_elem(&self, x: &Self::Item) -> Result<uint, uint> where Self::Item: Ord {
        self.binary_search(x)
    }

    /// Mutates the slice to the next lexicographic permutation.
    ///
    /// Returns `true` if successful and `false` if the slice is at the
    /// last-ordered permutation.
    ///
    /// # Example
    ///
    /// ```rust
    /// let v: &mut [_] = &mut [0i, 1, 2];
    /// v.next_permutation();
    /// let b: &mut [_] = &mut [0i, 2, 1];
    /// assert!(v == b);
    /// v.next_permutation();
    /// let b: &mut [_] = &mut [1i, 0, 2];
    /// assert!(v == b);
    /// ```
    #[unstable(feature = "collections",
               reason = "uncertain if this merits inclusion in std")]
    fn next_permutation(&mut self) -> bool where Self::Item: Ord;

    /// Mutates the slice to the previous lexicographic permutation.
    ///
    /// Returns `true` if successful and `false` if the slice is at the
    /// first-ordered permutation.
    ///
    /// # Example
    ///
    /// ```rust
    /// let v: &mut [_] = &mut [1i, 0, 2];
    /// v.prev_permutation();
    /// let b: &mut [_] = &mut [0i, 2, 1];
    /// assert!(v == b);
    /// v.prev_permutation();
    /// let b: &mut [_] = &mut [0i, 1, 2];
    /// assert!(v == b);
    /// ```
    #[unstable(feature = "collections",
               reason = "uncertain if this merits inclusion in std")]
    fn prev_permutation(&mut self) -> bool where Self::Item: Ord;

    /// Find the first index containing a matching value.
    #[unstable(feature = "collections")]
    fn position_elem(&self, t: &Self::Item) -> Option<uint> where Self::Item: PartialEq;

    /// Find the last index containing a matching value.
    #[unstable(feature = "collections")]
    fn rposition_elem(&self, t: &Self::Item) -> Option<uint> where Self::Item: PartialEq;

<<<<<<< HEAD
    /// Returns true if the slice contains an element with the given value.
    ///
    /// # Examples
    ///
    /// ```
    /// let v = [10, 40, 30];
    /// assert!(v.contains(&30));
    /// assert!(!v.contains(&50));
    /// ```
    #[stable]
    fn contains(&self, x: &Self::Item) -> bool where Self::Item: PartialEq;

    /// Returns true if `needle` is a prefix of the slice.
    ///
    /// # Examples
    ///
    /// ```
    /// let v = [10, 40, 30];
    /// assert!(v.starts_with(&[10]));
    /// assert!(v.starts_with(&[10, 40]));
    /// assert!(!v.starts_with(&[50]));
    /// assert!(!v.starts_with(&[10, 50]));
    /// ```
    #[stable]
    fn starts_with(&self, needle: &[Self::Item]) -> bool where Self::Item: PartialEq;

    /// Returns true if `needle` is a suffix of the slice.
    ///
    /// # Examples
    ///
    /// ```
    /// let v = [10, 40, 30];
    /// assert!(v.ends_with(&[30]));
    /// assert!(v.ends_with(&[40, 30]));
    /// assert!(!v.ends_with(&[50]));
    /// assert!(!v.ends_with(&[50, 30]));
    /// ```
    #[stable]
=======
    /// Return true if the slice contains an element with the given value.
    #[stable(feature = "rust1", since = "1.0.0")]
    fn contains(&self, x: &Self::Item) -> bool where Self::Item: PartialEq;

    /// Returns true if `needle` is a prefix of the slice.
    #[stable(feature = "rust1", since = "1.0.0")]
    fn starts_with(&self, needle: &[Self::Item]) -> bool where Self::Item: PartialEq;

    /// Returns true if `needle` is a suffix of the slice.
    #[stable(feature = "rust1", since = "1.0.0")]
>>>>>>> a45e1177
    fn ends_with(&self, needle: &[Self::Item]) -> bool where Self::Item: PartialEq;

    /// Convert `self` into a vector without clones or allocation.
    #[unstable(feature = "collections")]
    fn into_vec(self: Box<Self>) -> Vec<Self::Item>;
}

#[stable(feature = "rust1", since = "1.0.0")]
impl<T> SliceExt for [T] {
    type Item = T;

    #[inline]
    fn sort_by<F>(&mut self, compare: F) where F: FnMut(&T, &T) -> Ordering {
        merge_sort(self, compare)
    }

    #[inline]
    fn move_from(&mut self, mut src: Vec<T>, start: uint, end: uint) -> uint {
        for (a, b) in self.iter_mut().zip(src[start .. end].iter_mut()) {
            mem::swap(a, b);
        }
        cmp::min(self.len(), end-start)
    }

    #[inline]
    fn slice<'a>(&'a self, start: uint, end: uint) -> &'a [T] {
        &self[start .. end]
    }

    #[inline]
    fn slice_from<'a>(&'a self, start: uint) -> &'a [T] {
        &self[start ..]
    }

    #[inline]
    fn slice_to<'a>(&'a self, end: uint) -> &'a [T] {
        &self[.. end]
    }

    #[inline]
    fn split_at<'a>(&'a self, mid: uint) -> (&'a [T], &'a [T]) {
        core_slice::SliceExt::split_at(self, mid)
    }

    #[inline]
    fn iter<'a>(&'a self) -> Iter<'a, T> {
        core_slice::SliceExt::iter(self)
    }

    #[inline]
    fn split<F>(&self, pred: F) -> Split<T, F>
                where F: FnMut(&T) -> bool {
        core_slice::SliceExt::split(self, pred)
    }

    #[inline]
    fn splitn<F>(&self, n: uint, pred: F) -> SplitN<T, F>
                 where F: FnMut(&T) -> bool {
        core_slice::SliceExt::splitn(self, n, pred)
    }

    #[inline]
    fn rsplitn<F>(&self, n: uint, pred: F) -> RSplitN<T, F>
                  where F: FnMut(&T) -> bool {
        core_slice::SliceExt::rsplitn(self, n, pred)
    }

    #[inline]
    fn windows<'a>(&'a self, size: uint) -> Windows<'a, T> {
        core_slice::SliceExt::windows(self, size)
    }

    #[inline]
    fn chunks<'a>(&'a self, size: uint) -> Chunks<'a, T> {
        core_slice::SliceExt::chunks(self, size)
    }

    #[inline]
    fn get<'a>(&'a self, index: uint) -> Option<&'a T> {
        core_slice::SliceExt::get(self, index)
    }

    #[inline]
    fn first<'a>(&'a self) -> Option<&'a T> {
        core_slice::SliceExt::first(self)
    }

    #[inline]
    fn tail<'a>(&'a self) -> &'a [T] {
        core_slice::SliceExt::tail(self)
    }

    #[inline]
    fn init<'a>(&'a self) -> &'a [T] {
        core_slice::SliceExt::init(self)
    }

    #[inline]
    fn last<'a>(&'a self) -> Option<&'a T> {
        core_slice::SliceExt::last(self)
    }

    #[inline]
    unsafe fn get_unchecked<'a>(&'a self, index: uint) -> &'a T {
        core_slice::SliceExt::get_unchecked(self, index)
    }

    #[inline]
    fn as_ptr(&self) -> *const T {
        core_slice::SliceExt::as_ptr(self)
    }

    #[inline]
    fn binary_search_by<F>(&self, f: F) -> Result<uint, uint>
                        where F: FnMut(&T) -> Ordering {
        core_slice::SliceExt::binary_search_by(self, f)
    }

    #[inline]
    fn len(&self) -> uint {
        core_slice::SliceExt::len(self)
    }

    #[inline]
    fn is_empty(&self) -> bool {
        core_slice::SliceExt::is_empty(self)
    }

    #[inline]
    fn get_mut<'a>(&'a mut self, index: uint) -> Option<&'a mut T> {
        core_slice::SliceExt::get_mut(self, index)
    }

    #[inline]
    fn as_mut_slice<'a>(&'a mut self) -> &'a mut [T] {
        core_slice::SliceExt::as_mut_slice(self)
    }

    #[inline]
    fn slice_mut<'a>(&'a mut self, start: uint, end: uint) -> &'a mut [T] {
        &mut self[start .. end]
    }

    #[inline]
    fn slice_from_mut<'a>(&'a mut self, start: uint) -> &'a mut [T] {
        &mut self[start ..]
    }

    #[inline]
    fn slice_to_mut<'a>(&'a mut self, end: uint) -> &'a mut [T] {
        &mut self[.. end]
    }

    #[inline]
    fn iter_mut<'a>(&'a mut self) -> IterMut<'a, T> {
        core_slice::SliceExt::iter_mut(self)
    }

    #[inline]
    fn first_mut<'a>(&'a mut self) -> Option<&'a mut T> {
        core_slice::SliceExt::first_mut(self)
    }

    #[inline]
    fn tail_mut<'a>(&'a mut self) -> &'a mut [T] {
        core_slice::SliceExt::tail_mut(self)
    }

    #[inline]
    fn init_mut<'a>(&'a mut self) -> &'a mut [T] {
        core_slice::SliceExt::init_mut(self)
    }

    #[inline]
    fn last_mut<'a>(&'a mut self) -> Option<&'a mut T> {
        core_slice::SliceExt::last_mut(self)
    }

    #[inline]
    fn split_mut<F>(&mut self, pred: F) -> SplitMut<T, F>
                    where F: FnMut(&T) -> bool {
        core_slice::SliceExt::split_mut(self, pred)
    }

    #[inline]
    fn splitn_mut<F>(&mut self, n: uint, pred: F) -> SplitNMut<T, F>
                     where F: FnMut(&T) -> bool {
        core_slice::SliceExt::splitn_mut(self, n, pred)
    }

    #[inline]
    fn rsplitn_mut<F>(&mut self,  n: uint, pred: F) -> RSplitNMut<T, F>
                      where F: FnMut(&T) -> bool {
        core_slice::SliceExt::rsplitn_mut(self, n, pred)
    }

    #[inline]
    fn chunks_mut<'a>(&'a mut self, chunk_size: uint) -> ChunksMut<'a, T> {
        core_slice::SliceExt::chunks_mut(self, chunk_size)
    }

    #[inline]
    fn swap(&mut self, a: uint, b: uint) {
        core_slice::SliceExt::swap(self, a, b)
    }

    #[inline]
    fn split_at_mut<'a>(&'a mut self, mid: uint) -> (&'a mut [T], &'a mut [T]) {
        core_slice::SliceExt::split_at_mut(self, mid)
    }

    #[inline]
    fn reverse(&mut self) {
        core_slice::SliceExt::reverse(self)
    }

    #[inline]
    unsafe fn get_unchecked_mut<'a>(&'a mut self, index: uint) -> &'a mut T {
        core_slice::SliceExt::get_unchecked_mut(self, index)
    }

    #[inline]
    fn as_mut_ptr(&mut self) -> *mut T {
        core_slice::SliceExt::as_mut_ptr(self)
    }

    /// Returns a copy of `v`.
    #[inline]
    fn to_vec(&self) -> Vec<T> where T: Clone {
        let mut vector = Vec::with_capacity(self.len());
        vector.push_all(self);
        vector
    }

    /// Returns an iterator over all permutations of a vector.
    fn permutations(&self) -> Permutations<T> where T: Clone {
        Permutations{
            swaps: ElementSwaps::new(self.len()),
            v: self.to_vec(),
        }
    }

    fn clone_from_slice(&mut self, src: &[T]) -> uint where T: Clone {
        core_slice::SliceExt::clone_from_slice(self, src)
    }

    #[inline]
    fn sort(&mut self) where T: Ord {
        self.sort_by(|a, b| a.cmp(b))
    }

    fn binary_search(&self, x: &T) -> Result<uint, uint> where T: Ord {
        core_slice::SliceExt::binary_search(self, x)
    }

    fn next_permutation(&mut self) -> bool where T: Ord {
        core_slice::SliceExt::next_permutation(self)
    }

    fn prev_permutation(&mut self) -> bool where T: Ord {
        core_slice::SliceExt::prev_permutation(self)
    }

    fn position_elem(&self, t: &T) -> Option<uint> where T: PartialEq {
        core_slice::SliceExt::position_elem(self, t)
    }

    fn rposition_elem(&self, t: &T) -> Option<uint> where T: PartialEq {
        core_slice::SliceExt::rposition_elem(self, t)
    }

    fn contains(&self, x: &T) -> bool where T: PartialEq {
        core_slice::SliceExt::contains(self, x)
    }

    fn starts_with(&self, needle: &[T]) -> bool where T: PartialEq {
        core_slice::SliceExt::starts_with(self, needle)
    }

    fn ends_with(&self, needle: &[T]) -> bool where T: PartialEq {
        core_slice::SliceExt::ends_with(self, needle)
    }

    fn into_vec(mut self: Box<Self>) -> Vec<T> {
        unsafe {
            let xs = Vec::from_raw_parts(self.as_mut_ptr(), self.len(), self.len());
            mem::forget(self);
            xs
        }
    }
}

////////////////////////////////////////////////////////////////////////////////
// Extension traits for slices over specific kinds of data
////////////////////////////////////////////////////////////////////////////////
#[unstable(feature = "collections", reason = "U should be an associated type")]
/// An extension trait for concatenating slices
pub trait SliceConcatExt<T: ?Sized, U> {
    /// Flattens a slice of `T` into a single value `U`.
    ///
    /// # Examples
    ///
    /// ```
    /// let v = vec!["hello", "world"];
    ///
    /// let s: String = v.concat();
    ///
    /// println!("{}", s); // prints "helloworld"
    /// ```
    #[stable(feature = "rust1", since = "1.0.0")]
    fn concat(&self) -> U;

    /// Flattens a slice of `T` into a single value `U`, placing a given separator between each.
    ///
    /// # Examples
    ///
    /// ```
    /// let v = vec!["hello", "world"];
    ///
    /// let s: String = v.connect(" ");
    ///
    /// println!("{}", s); // prints "hello world"
    /// ```
    #[stable(feature = "rust1", since = "1.0.0")]
    fn connect(&self, sep: &T) -> U;
}

impl<T: Clone, V: AsSlice<T>> SliceConcatExt<T, Vec<T>> for [V] {
    fn concat(&self) -> Vec<T> {
        let size = self.iter().fold(0u, |acc, v| acc + v.as_slice().len());
        let mut result = Vec::with_capacity(size);
        for v in self.iter() {
            result.push_all(v.as_slice())
        }
        result
    }

    fn connect(&self, sep: &T) -> Vec<T> {
        let size = self.iter().fold(0u, |acc, v| acc + v.as_slice().len());
        let mut result = Vec::with_capacity(size + self.len());
        let mut first = true;
        for v in self.iter() {
            if first { first = false } else { result.push(sep.clone()) }
            result.push_all(v.as_slice())
        }
        result
    }
}

/// An iterator that yields the element swaps needed to produce
/// a sequence of all possible permutations for an indexed sequence of
/// elements. Each permutation is only a single swap apart.
///
/// The Steinhaus-Johnson-Trotter algorithm is used.
///
/// Generates even and odd permutations alternately.
///
/// The last generated swap is always (0, 1), and it returns the
/// sequence to its initial order.
#[unstable(feature = "collections")]
#[derive(Clone)]
pub struct ElementSwaps {
    sdir: Vec<SizeDirection>,
    /// If `true`, emit the last swap that returns the sequence to initial
    /// state.
    emit_reset: bool,
    swaps_made : uint,
}

impl ElementSwaps {
    /// Creates an `ElementSwaps` iterator for a sequence of `length` elements.
    #[unstable(feature = "collections")]
    pub fn new(length: uint) -> ElementSwaps {
        // Initialize `sdir` with a direction that position should move in
        // (all negative at the beginning) and the `size` of the
        // element (equal to the original index).
        ElementSwaps{
            emit_reset: true,
            sdir: range(0, length).map(|i| SizeDirection{ size: i, dir: Neg }).collect(),
            swaps_made: 0
        }
    }
}

////////////////////////////////////////////////////////////////////////////////
// Standard trait implementations for slices
////////////////////////////////////////////////////////////////////////////////

#[unstable(feature = "collections", reason = "trait is unstable")]
impl<T> BorrowFrom<Vec<T>> for [T] {
    fn borrow_from(owned: &Vec<T>) -> &[T] { &owned[] }
}

#[unstable(feature = "collections", reason = "trait is unstable")]
impl<T> BorrowFromMut<Vec<T>> for [T] {
    fn borrow_from_mut(owned: &mut Vec<T>) -> &mut [T] { &mut owned[] }
}

#[unstable(feature = "collections", reason = "trait is unstable")]
impl<T: Clone> ToOwned<Vec<T>> for [T] {
    fn to_owned(&self) -> Vec<T> { self.to_vec() }
}

////////////////////////////////////////////////////////////////////////////////
// Iterators
////////////////////////////////////////////////////////////////////////////////

#[derive(Copy, Clone)]
enum Direction { Pos, Neg }

/// An `Index` and `Direction` together.
#[derive(Copy, Clone)]
struct SizeDirection {
    size: uint,
    dir: Direction,
}

#[stable(feature = "rust1", since = "1.0.0")]
impl Iterator for ElementSwaps {
    type Item = (uint, uint);

    #[inline]
    fn next(&mut self) -> Option<(uint, uint)> {
        fn new_pos(i: uint, s: Direction) -> uint {
            i + match s { Pos => 1, Neg => -1 }
        }

        // Find the index of the largest mobile element:
        // The direction should point into the vector, and the
        // swap should be with a smaller `size` element.
        let max = self.sdir.iter().map(|&x| x).enumerate()
                           .filter(|&(i, sd)|
                                new_pos(i, sd.dir) < self.sdir.len() &&
                                self.sdir[new_pos(i, sd.dir)].size < sd.size)
                           .max_by(|&(_, sd)| sd.size);
        match max {
            Some((i, sd)) => {
                let j = new_pos(i, sd.dir);
                self.sdir.swap(i, j);

                // Swap the direction of each larger SizeDirection
                for x in self.sdir.iter_mut() {
                    if x.size > sd.size {
                        x.dir = match x.dir { Pos => Neg, Neg => Pos };
                    }
                }
                self.swaps_made += 1;
                Some((i, j))
            },
            None => if self.emit_reset {
                self.emit_reset = false;
                if self.sdir.len() > 1 {
                    // The last swap
                    self.swaps_made += 1;
                    Some((0, 1))
                } else {
                    // Vector is of the form [] or [x], and the only permutation is itself
                    self.swaps_made += 1;
                    Some((0,0))
                }
            } else { None }
        }
    }

    #[inline]
    fn size_hint(&self) -> (uint, Option<uint>) {
        // For a vector of size n, there are exactly n! permutations.
        let n = range(2, self.sdir.len() + 1).product();
        (n - self.swaps_made, Some(n - self.swaps_made))
    }
}

/// An iterator that uses `ElementSwaps` to iterate through
/// all possible permutations of a vector.
///
/// The first iteration yields a clone of the vector as it is,
/// then each successive element is the vector with one
/// swap applied.
///
/// Generates even and odd permutations alternately.
#[unstable(feature = "collections")]
pub struct Permutations<T> {
    swaps: ElementSwaps,
    v: Vec<T>,
}

#[unstable(feature = "collections", reason = "trait is unstable")]
impl<T: Clone> Iterator for Permutations<T> {
    type Item = Vec<T>;

    #[inline]
    fn next(&mut self) -> Option<Vec<T>> {
        match self.swaps.next() {
            None => None,
            Some((0,0)) => Some(self.v.clone()),
            Some((a, b)) => {
                let elt = self.v.clone();
                self.v.swap(a, b);
                Some(elt)
            }
        }
    }

    #[inline]
    fn size_hint(&self) -> (uint, Option<uint>) {
        self.swaps.size_hint()
    }
}

////////////////////////////////////////////////////////////////////////////////
// Sorting
////////////////////////////////////////////////////////////////////////////////

fn insertion_sort<T, F>(v: &mut [T], mut compare: F) where F: FnMut(&T, &T) -> Ordering {
    let len = v.len() as int;
    let buf_v = v.as_mut_ptr();

    // 1 <= i < len;
    for i in range(1, len) {
        // j satisfies: 0 <= j <= i;
        let mut j = i;
        unsafe {
            // `i` is in bounds.
            let read_ptr = buf_v.offset(i) as *const T;

            // find where to insert, we need to do strict <,
            // rather than <=, to maintain stability.

            // 0 <= j - 1 < len, so .offset(j - 1) is in bounds.
            while j > 0 &&
                    compare(&*read_ptr, &*buf_v.offset(j - 1)) == Less {
                j -= 1;
            }

            // shift everything to the right, to make space to
            // insert this value.

            // j + 1 could be `len` (for the last `i`), but in
            // that case, `i == j` so we don't copy. The
            // `.offset(j)` is always in bounds.

            if i != j {
                let tmp = ptr::read(read_ptr);
                ptr::copy_memory(buf_v.offset(j + 1),
                                 &*buf_v.offset(j),
                                 (i - j) as uint);
                ptr::copy_nonoverlapping_memory(buf_v.offset(j),
                                                &tmp,
                                                1);
                mem::forget(tmp);
            }
        }
    }
}

fn merge_sort<T, F>(v: &mut [T], mut compare: F) where F: FnMut(&T, &T) -> Ordering {
    // warning: this wildly uses unsafe.
    static BASE_INSERTION: uint = 32;
    static LARGE_INSERTION: uint = 16;

    // FIXME #12092: smaller insertion runs seems to make sorting
    // vectors of large elements a little faster on some platforms,
    // but hasn't been tested/tuned extensively
    let insertion = if size_of::<T>() <= 16 {
        BASE_INSERTION
    } else {
        LARGE_INSERTION
    };

    let len = v.len();

    // short vectors get sorted in-place via insertion sort to avoid allocations
    if len <= insertion {
        insertion_sort(v, compare);
        return;
    }

    // allocate some memory to use as scratch memory, we keep the
    // length 0 so we can keep shallow copies of the contents of `v`
    // without risking the dtors running on an object twice if
    // `compare` panics.
    let mut working_space = Vec::with_capacity(2 * len);
    // these both are buffers of length `len`.
    let mut buf_dat = working_space.as_mut_ptr();
    let mut buf_tmp = unsafe {buf_dat.offset(len as int)};

    // length `len`.
    let buf_v = v.as_ptr();

    // step 1. sort short runs with insertion sort. This takes the
    // values from `v` and sorts them into `buf_dat`, leaving that
    // with sorted runs of length INSERTION.

    // We could hardcode the sorting comparisons here, and we could
    // manipulate/step the pointers themselves, rather than repeatedly
    // .offset-ing.
    for start in range_step(0, len, insertion) {
        // start <= i < len;
        for i in range(start, cmp::min(start + insertion, len)) {
            // j satisfies: start <= j <= i;
            let mut j = i as int;
            unsafe {
                // `i` is in bounds.
                let read_ptr = buf_v.offset(i as int);

                // find where to insert, we need to do strict <,
                // rather than <=, to maintain stability.

                // start <= j - 1 < len, so .offset(j - 1) is in
                // bounds.
                while j > start as int &&
                        compare(&*read_ptr, &*buf_dat.offset(j - 1)) == Less {
                    j -= 1;
                }

                // shift everything to the right, to make space to
                // insert this value.

                // j + 1 could be `len` (for the last `i`), but in
                // that case, `i == j` so we don't copy. The
                // `.offset(j)` is always in bounds.
                ptr::copy_memory(buf_dat.offset(j + 1),
                                 &*buf_dat.offset(j),
                                 i - j as uint);
                ptr::copy_nonoverlapping_memory(buf_dat.offset(j), read_ptr, 1);
            }
        }
    }

    // step 2. merge the sorted runs.
    let mut width = insertion;
    while width < len {
        // merge the sorted runs of length `width` in `buf_dat` two at
        // a time, placing the result in `buf_tmp`.

        // 0 <= start <= len.
        for start in range_step(0, len, 2 * width) {
            // manipulate pointers directly for speed (rather than
            // using a `for` loop with `range` and `.offset` inside
            // that loop).
            unsafe {
                // the end of the first run & start of the
                // second. Offset of `len` is defined, since this is
                // precisely one byte past the end of the object.
                let right_start = buf_dat.offset(cmp::min(start + width, len) as int);
                // end of the second. Similar reasoning to the above re safety.
                let right_end_idx = cmp::min(start + 2 * width, len);
                let right_end = buf_dat.offset(right_end_idx as int);

                // the pointers to the elements under consideration
                // from the two runs.

                // both of these are in bounds.
                let mut left = buf_dat.offset(start as int);
                let mut right = right_start;

                // where we're putting the results, it is a run of
                // length `2*width`, so we step it once for each step
                // of either `left` or `right`.  `buf_tmp` has length
                // `len`, so these are in bounds.
                let mut out = buf_tmp.offset(start as int);
                let out_end = buf_tmp.offset(right_end_idx as int);

                while out < out_end {
                    // Either the left or the right run are exhausted,
                    // so just copy the remainder from the other run
                    // and move on; this gives a huge speed-up (order
                    // of 25%) for mostly sorted vectors (the best
                    // case).
                    if left == right_start {
                        // the number remaining in this run.
                        let elems = (right_end as uint - right as uint) / mem::size_of::<T>();
                        ptr::copy_nonoverlapping_memory(out, &*right, elems);
                        break;
                    } else if right == right_end {
                        let elems = (right_start as uint - left as uint) / mem::size_of::<T>();
                        ptr::copy_nonoverlapping_memory(out, &*left, elems);
                        break;
                    }

                    // check which side is smaller, and that's the
                    // next element for the new run.

                    // `left < right_start` and `right < right_end`,
                    // so these are valid.
                    let to_copy = if compare(&*left, &*right) == Greater {
                        step(&mut right)
                    } else {
                        step(&mut left)
                    };
                    ptr::copy_nonoverlapping_memory(out, &*to_copy, 1);
                    step(&mut out);
                }
            }
        }

        mem::swap(&mut buf_dat, &mut buf_tmp);

        width *= 2;
    }

    // write the result to `v` in one go, so that there are never two copies
    // of the same object in `v`.
    unsafe {
        ptr::copy_nonoverlapping_memory(v.as_mut_ptr(), &*buf_dat, len);
    }

    // increment the pointer, returning the old pointer.
    #[inline(always)]
    unsafe fn step<T>(ptr: &mut *mut T) -> *mut T {
        let old = *ptr;
        *ptr = ptr.offset(1);
        old
    }
}

#[cfg(test)]
mod tests {
    use core::cmp::Ordering::{Greater, Less, Equal};
    use core::prelude::{Some, None, range, Clone};
    use core::prelude::{Iterator, IteratorExt};
    use core::prelude::{AsSlice};
    use core::prelude::{Ord, FullRange};
    use core::default::Default;
    use core::mem;
    use std::iter::RandomAccessIterator;
    use std::rand::{Rng, thread_rng};
    use std::rc::Rc;
    use string::ToString;
    use vec::Vec;
    use super::{ElementSwaps, SliceConcatExt, SliceExt};

    fn square(n: uint) -> uint { n * n }

    fn is_odd(n: &uint) -> bool { *n % 2u == 1u }

    #[test]
    fn test_from_fn() {
        // Test on-stack from_fn.
        let mut v = range(0, 3).map(square).collect::<Vec<_>>();
        {
            let v = v.as_slice();
            assert_eq!(v.len(), 3u);
            assert_eq!(v[0], 0u);
            assert_eq!(v[1], 1u);
            assert_eq!(v[2], 4u);
        }

        // Test on-heap from_fn.
        v = range(0, 5).map(square).collect::<Vec<_>>();
        {
            let v = v.as_slice();
            assert_eq!(v.len(), 5u);
            assert_eq!(v[0], 0u);
            assert_eq!(v[1], 1u);
            assert_eq!(v[2], 4u);
            assert_eq!(v[3], 9u);
            assert_eq!(v[4], 16u);
        }
    }

    #[test]
    fn test_from_elem() {
        // Test on-stack from_elem.
        let mut v = vec![10u, 10u];
        {
            let v = v.as_slice();
            assert_eq!(v.len(), 2u);
            assert_eq!(v[0], 10u);
            assert_eq!(v[1], 10u);
        }

        // Test on-heap from_elem.
        v = vec![20u, 20u, 20u, 20u, 20u, 20u];
        {
            let v = v.as_slice();
            assert_eq!(v[0], 20u);
            assert_eq!(v[1], 20u);
            assert_eq!(v[2], 20u);
            assert_eq!(v[3], 20u);
            assert_eq!(v[4], 20u);
            assert_eq!(v[5], 20u);
        }
    }

    #[test]
    fn test_is_empty() {
        let xs: [int; 0] = [];
        assert!(xs.is_empty());
        assert!(![0i].is_empty());
    }

    #[test]
    fn test_len_divzero() {
        type Z = [i8; 0];
        let v0 : &[Z] = &[];
        let v1 : &[Z] = &[[]];
        let v2 : &[Z] = &[[], []];
        assert_eq!(mem::size_of::<Z>(), 0);
        assert_eq!(v0.len(), 0);
        assert_eq!(v1.len(), 1);
        assert_eq!(v2.len(), 2);
    }

    #[test]
    fn test_get() {
        let mut a = vec![11i];
        assert_eq!(a.as_slice().get(1), None);
        a = vec![11i, 12];
        assert_eq!(a.as_slice().get(1).unwrap(), &12);
        a = vec![11i, 12, 13];
        assert_eq!(a.as_slice().get(1).unwrap(), &12);
    }

    #[test]
    fn test_first() {
        let mut a = vec![];
        assert_eq!(a.as_slice().first(), None);
        a = vec![11i];
        assert_eq!(a.as_slice().first().unwrap(), &11);
        a = vec![11i, 12];
        assert_eq!(a.as_slice().first().unwrap(), &11);
    }

    #[test]
    fn test_first_mut() {
        let mut a = vec![];
        assert_eq!(a.first_mut(), None);
        a = vec![11i];
        assert_eq!(*a.first_mut().unwrap(), 11);
        a = vec![11i, 12];
        assert_eq!(*a.first_mut().unwrap(), 11);
    }

    #[test]
    fn test_tail() {
        let mut a = vec![11i];
        let b: &[int] = &[];
        assert_eq!(a.tail(), b);
        a = vec![11i, 12];
        let b: &[int] = &[12];
        assert_eq!(a.tail(), b);
    }

    #[test]
    fn test_tail_mut() {
        let mut a = vec![11i];
        let b: &mut [int] = &mut [];
        assert!(a.tail_mut() == b);
        a = vec![11i, 12];
        let b: &mut [int] = &mut [12];
        assert!(a.tail_mut() == b);
    }

    #[test]
    #[should_fail]
    fn test_tail_empty() {
        let a: Vec<int> = vec![];
        a.tail();
    }

    #[test]
    #[should_fail]
    fn test_tail_mut_empty() {
        let mut a: Vec<int> = vec![];
        a.tail_mut();
    }

    #[test]
    fn test_init() {
        let mut a = vec![11i];
        let b: &[int] = &[];
        assert_eq!(a.init(), b);
        a = vec![11i, 12];
        let b: &[int] = &[11];
        assert_eq!(a.init(), b);
    }

    #[test]
    fn test_init_mut() {
        let mut a = vec![11i];
        let b: &mut [int] = &mut [];
        assert!(a.init_mut() == b);
        a = vec![11i, 12];
        let b: &mut [int] = &mut [11];
        assert!(a.init_mut() == b);
    }

    #[test]
    #[should_fail]
    fn test_init_empty() {
        let a: Vec<int> = vec![];
        a.init();
    }

    #[test]
    #[should_fail]
    fn test_init_mut_empty() {
        let mut a: Vec<int> = vec![];
        a.init_mut();
    }

    #[test]
    fn test_last() {
        let mut a = vec![];
        assert_eq!(a.as_slice().last(), None);
        a = vec![11i];
        assert_eq!(a.as_slice().last().unwrap(), &11);
        a = vec![11i, 12];
        assert_eq!(a.as_slice().last().unwrap(), &12);
    }

    #[test]
    fn test_last_mut() {
        let mut a = vec![];
        assert_eq!(a.last_mut(), None);
        a = vec![11i];
        assert_eq!(*a.last_mut().unwrap(), 11);
        a = vec![11i, 12];
        assert_eq!(*a.last_mut().unwrap(), 12);
    }

    #[test]
    fn test_slice() {
        // Test fixed length vector.
        let vec_fixed = [1i, 2, 3, 4];
        let v_a = vec_fixed[1u..vec_fixed.len()].to_vec();
        assert_eq!(v_a.len(), 3u);
        let v_a = v_a.as_slice();
        assert_eq!(v_a[0], 2);
        assert_eq!(v_a[1], 3);
        assert_eq!(v_a[2], 4);

        // Test on stack.
        let vec_stack: &[_] = &[1i, 2, 3];
        let v_b = vec_stack[1u..3u].to_vec();
        assert_eq!(v_b.len(), 2u);
        let v_b = v_b.as_slice();
        assert_eq!(v_b[0], 2);
        assert_eq!(v_b[1], 3);

        // Test `Box<[T]>`
        let vec_unique = vec![1i, 2, 3, 4, 5, 6];
        let v_d = vec_unique[1u..6u].to_vec();
        assert_eq!(v_d.len(), 5u);
        let v_d = v_d.as_slice();
        assert_eq!(v_d[0], 2);
        assert_eq!(v_d[1], 3);
        assert_eq!(v_d[2], 4);
        assert_eq!(v_d[3], 5);
        assert_eq!(v_d[4], 6);
    }

    #[test]
    fn test_slice_from() {
        let vec: &[int] = &[1, 2, 3, 4];
        assert_eq!(&vec[], vec);
        let b: &[int] = &[3, 4];
        assert_eq!(&vec[2..], b);
        let b: &[int] = &[];
        assert_eq!(&vec[4..], b);
    }

    #[test]
    fn test_slice_to() {
        let vec: &[int] = &[1, 2, 3, 4];
        assert_eq!(&vec[..4], vec);
        let b: &[int] = &[1, 2];
        assert_eq!(&vec[..2], b);
        let b: &[int] = &[];
        assert_eq!(&vec[..0], b);
    }


    #[test]
    fn test_pop() {
        let mut v = vec![5i];
        let e = v.pop();
        assert_eq!(v.len(), 0);
        assert_eq!(e, Some(5));
        let f = v.pop();
        assert_eq!(f, None);
        let g = v.pop();
        assert_eq!(g, None);
    }

    #[test]
    fn test_swap_remove() {
        let mut v = vec![1i, 2, 3, 4, 5];
        let mut e = v.swap_remove(0);
        assert_eq!(e, 1);
        assert_eq!(v, vec![5i, 2, 3, 4]);
        e = v.swap_remove(3);
        assert_eq!(e, 4);
        assert_eq!(v, vec![5i, 2, 3]);
    }

    #[test]
    #[should_fail]
    fn test_swap_remove_fail() {
        let mut v = vec![1i];
        let _ = v.swap_remove(0);
        let _ = v.swap_remove(0);
    }

    #[test]
    fn test_swap_remove_noncopyable() {
        // Tests that we don't accidentally run destructors twice.
        let mut v = Vec::new();
        v.push(box 0u8);
        v.push(box 0u8);
        v.push(box 0u8);
        let mut _e = v.swap_remove(0);
        assert_eq!(v.len(), 2);
        _e = v.swap_remove(1);
        assert_eq!(v.len(), 1);
        _e = v.swap_remove(0);
        assert_eq!(v.len(), 0);
    }

    #[test]
    fn test_push() {
        // Test on-stack push().
        let mut v = vec![];
        v.push(1i);
        assert_eq!(v.len(), 1u);
        assert_eq!(v.as_slice()[0], 1);

        // Test on-heap push().
        v.push(2i);
        assert_eq!(v.len(), 2u);
        assert_eq!(v.as_slice()[0], 1);
        assert_eq!(v.as_slice()[1], 2);
    }

    #[test]
    fn test_truncate() {
        let mut v = vec![box 6i,box 5,box 4];
        v.truncate(1);
        let v = v.as_slice();
        assert_eq!(v.len(), 1);
        assert_eq!(*(v[0]), 6);
        // If the unsafe block didn't drop things properly, we blow up here.
    }

    #[test]
    fn test_clear() {
        let mut v = vec![box 6i,box 5,box 4];
        v.clear();
        assert_eq!(v.len(), 0);
        // If the unsafe block didn't drop things properly, we blow up here.
    }

    #[test]
    fn test_dedup() {
        fn case(a: Vec<uint>, b: Vec<uint>) {
            let mut v = a;
            v.dedup();
            assert_eq!(v, b);
        }
        case(vec![], vec![]);
        case(vec![1u], vec![1]);
        case(vec![1u,1], vec![1]);
        case(vec![1u,2,3], vec![1,2,3]);
        case(vec![1u,1,2,3], vec![1,2,3]);
        case(vec![1u,2,2,3], vec![1,2,3]);
        case(vec![1u,2,3,3], vec![1,2,3]);
        case(vec![1u,1,2,2,2,3,3], vec![1,2,3]);
    }

    #[test]
    fn test_dedup_unique() {
        let mut v0 = vec![box 1i, box 1, box 2, box 3];
        v0.dedup();
        let mut v1 = vec![box 1i, box 2, box 2, box 3];
        v1.dedup();
        let mut v2 = vec![box 1i, box 2, box 3, box 3];
        v2.dedup();
        /*
         * If the boxed pointers were leaked or otherwise misused, valgrind
         * and/or rt should raise errors.
         */
    }

    #[test]
    fn test_dedup_shared() {
        let mut v0 = vec![box 1i, box 1, box 2, box 3];
        v0.dedup();
        let mut v1 = vec![box 1i, box 2, box 2, box 3];
        v1.dedup();
        let mut v2 = vec![box 1i, box 2, box 3, box 3];
        v2.dedup();
        /*
         * If the pointers were leaked or otherwise misused, valgrind and/or
         * rt should raise errors.
         */
    }

    #[test]
    fn test_retain() {
        let mut v = vec![1u, 2, 3, 4, 5];
        v.retain(is_odd);
        assert_eq!(v, vec![1u, 3, 5]);
    }

    #[test]
    fn test_element_swaps() {
        let mut v = [1i, 2, 3];
        for (i, (a, b)) in ElementSwaps::new(v.len()).enumerate() {
            v.swap(a, b);
            match i {
                0 => assert!(v == [1, 3, 2]),
                1 => assert!(v == [3, 1, 2]),
                2 => assert!(v == [3, 2, 1]),
                3 => assert!(v == [2, 3, 1]),
                4 => assert!(v == [2, 1, 3]),
                5 => assert!(v == [1, 2, 3]),
                _ => panic!(),
            }
        }
    }

    #[test]
    fn test_permutations() {
        {
            let v: [int; 0] = [];
            let mut it = v.permutations();
            let (min_size, max_opt) = it.size_hint();
            assert_eq!(min_size, 1);
            assert_eq!(max_opt.unwrap(), 1);
            assert_eq!(it.next(), Some(v.as_slice().to_vec()));
            assert_eq!(it.next(), None);
        }
        {
            let v = ["Hello".to_string()];
            let mut it = v.permutations();
            let (min_size, max_opt) = it.size_hint();
            assert_eq!(min_size, 1);
            assert_eq!(max_opt.unwrap(), 1);
            assert_eq!(it.next(), Some(v.as_slice().to_vec()));
            assert_eq!(it.next(), None);
        }
        {
            let v = [1i, 2, 3];
            let mut it = v.permutations();
            let (min_size, max_opt) = it.size_hint();
            assert_eq!(min_size, 3*2);
            assert_eq!(max_opt.unwrap(), 3*2);
            assert_eq!(it.next(), Some(vec![1,2,3]));
            assert_eq!(it.next(), Some(vec![1,3,2]));
            assert_eq!(it.next(), Some(vec![3,1,2]));
            let (min_size, max_opt) = it.size_hint();
            assert_eq!(min_size, 3);
            assert_eq!(max_opt.unwrap(), 3);
            assert_eq!(it.next(), Some(vec![3,2,1]));
            assert_eq!(it.next(), Some(vec![2,3,1]));
            assert_eq!(it.next(), Some(vec![2,1,3]));
            assert_eq!(it.next(), None);
        }
        {
            // check that we have N! permutations
            let v = ['A', 'B', 'C', 'D', 'E', 'F'];
            let mut amt = 0;
            let mut it = v.permutations();
            let (min_size, max_opt) = it.size_hint();
            for _perm in it {
                amt += 1;
            }
            assert_eq!(amt, it.swaps.swaps_made);
            assert_eq!(amt, min_size);
            assert_eq!(amt, 2 * 3 * 4 * 5 * 6);
            assert_eq!(amt, max_opt.unwrap());
        }
    }

    #[test]
    fn test_lexicographic_permutations() {
        let v : &mut[int] = &mut[1i, 2, 3, 4, 5];
        assert!(v.prev_permutation() == false);
        assert!(v.next_permutation());
        let b: &mut[int] = &mut[1, 2, 3, 5, 4];
        assert!(v == b);
        assert!(v.prev_permutation());
        let b: &mut[int] = &mut[1, 2, 3, 4, 5];
        assert!(v == b);
        assert!(v.next_permutation());
        assert!(v.next_permutation());
        let b: &mut[int] = &mut[1, 2, 4, 3, 5];
        assert!(v == b);
        assert!(v.next_permutation());
        let b: &mut[int] = &mut[1, 2, 4, 5, 3];
        assert!(v == b);

        let v : &mut[int] = &mut[1i, 0, 0, 0];
        assert!(v.next_permutation() == false);
        assert!(v.prev_permutation());
        let b: &mut[int] = &mut[0, 1, 0, 0];
        assert!(v == b);
        assert!(v.prev_permutation());
        let b: &mut[int] = &mut[0, 0, 1, 0];
        assert!(v == b);
        assert!(v.prev_permutation());
        let b: &mut[int] = &mut[0, 0, 0, 1];
        assert!(v == b);
        assert!(v.prev_permutation() == false);
    }

    #[test]
    fn test_lexicographic_permutations_empty_and_short() {
        let empty : &mut[int] = &mut[];
        assert!(empty.next_permutation() == false);
        let b: &mut[int] = &mut[];
        assert!(empty == b);
        assert!(empty.prev_permutation() == false);
        assert!(empty == b);

        let one_elem : &mut[int] = &mut[4i];
        assert!(one_elem.prev_permutation() == false);
        let b: &mut[int] = &mut[4];
        assert!(one_elem == b);
        assert!(one_elem.next_permutation() == false);
        assert!(one_elem == b);

        let two_elem : &mut[int] = &mut[1i, 2];
        assert!(two_elem.prev_permutation() == false);
        let b : &mut[int] = &mut[1, 2];
        let c : &mut[int] = &mut[2, 1];
        assert!(two_elem == b);
        assert!(two_elem.next_permutation());
        assert!(two_elem == c);
        assert!(two_elem.next_permutation() == false);
        assert!(two_elem == c);
        assert!(two_elem.prev_permutation());
        assert!(two_elem == b);
        assert!(two_elem.prev_permutation() == false);
        assert!(two_elem == b);
    }

    #[test]
    fn test_position_elem() {
        assert!([].position_elem(&1i).is_none());

        let v1 = vec![1i, 2, 3, 3, 2, 5];
        assert_eq!(v1.as_slice().position_elem(&1), Some(0u));
        assert_eq!(v1.as_slice().position_elem(&2), Some(1u));
        assert_eq!(v1.as_slice().position_elem(&5), Some(5u));
        assert!(v1.as_slice().position_elem(&4).is_none());
    }

    #[test]
    fn test_binary_search() {
        assert_eq!([1i,2,3,4,5].binary_search(&5).ok(), Some(4));
        assert_eq!([1i,2,3,4,5].binary_search(&4).ok(), Some(3));
        assert_eq!([1i,2,3,4,5].binary_search(&3).ok(), Some(2));
        assert_eq!([1i,2,3,4,5].binary_search(&2).ok(), Some(1));
        assert_eq!([1i,2,3,4,5].binary_search(&1).ok(), Some(0));

        assert_eq!([2i,4,6,8,10].binary_search(&1).ok(), None);
        assert_eq!([2i,4,6,8,10].binary_search(&5).ok(), None);
        assert_eq!([2i,4,6,8,10].binary_search(&4).ok(), Some(1));
        assert_eq!([2i,4,6,8,10].binary_search(&10).ok(), Some(4));

        assert_eq!([2i,4,6,8].binary_search(&1).ok(), None);
        assert_eq!([2i,4,6,8].binary_search(&5).ok(), None);
        assert_eq!([2i,4,6,8].binary_search(&4).ok(), Some(1));
        assert_eq!([2i,4,6,8].binary_search(&8).ok(), Some(3));

        assert_eq!([2i,4,6].binary_search(&1).ok(), None);
        assert_eq!([2i,4,6].binary_search(&5).ok(), None);
        assert_eq!([2i,4,6].binary_search(&4).ok(), Some(1));
        assert_eq!([2i,4,6].binary_search(&6).ok(), Some(2));

        assert_eq!([2i,4].binary_search(&1).ok(), None);
        assert_eq!([2i,4].binary_search(&5).ok(), None);
        assert_eq!([2i,4].binary_search(&2).ok(), Some(0));
        assert_eq!([2i,4].binary_search(&4).ok(), Some(1));

        assert_eq!([2i].binary_search(&1).ok(), None);
        assert_eq!([2i].binary_search(&5).ok(), None);
        assert_eq!([2i].binary_search(&2).ok(), Some(0));

        assert_eq!([].binary_search(&1i).ok(), None);
        assert_eq!([].binary_search(&5i).ok(), None);

        assert!([1i,1,1,1,1].binary_search(&1).ok() != None);
        assert!([1i,1,1,1,2].binary_search(&1).ok() != None);
        assert!([1i,1,1,2,2].binary_search(&1).ok() != None);
        assert!([1i,1,2,2,2].binary_search(&1).ok() != None);
        assert_eq!([1i,2,2,2,2].binary_search(&1).ok(), Some(0));

        assert_eq!([1i,2,3,4,5].binary_search(&6).ok(), None);
        assert_eq!([1i,2,3,4,5].binary_search(&0).ok(), None);
    }

    #[test]
    fn test_reverse() {
        let mut v: Vec<int> = vec![10i, 20];
        assert_eq!(v[0], 10);
        assert_eq!(v[1], 20);
        v.reverse();
        assert_eq!(v[0], 20);
        assert_eq!(v[1], 10);

        let mut v3: Vec<int> = vec![];
        v3.reverse();
        assert!(v3.is_empty());
    }

    #[test]
    fn test_sort() {
        for len in range(4u, 25) {
            for _ in range(0i, 100) {
                let mut v = thread_rng().gen_iter::<uint>().take(len)
                                      .collect::<Vec<uint>>();
                let mut v1 = v.clone();

                v.sort();
                assert!(v.as_slice().windows(2).all(|w| w[0] <= w[1]));

                v1.sort_by(|a, b| a.cmp(b));
                assert!(v1.as_slice().windows(2).all(|w| w[0] <= w[1]));

                v1.sort_by(|a, b| b.cmp(a));
                assert!(v1.as_slice().windows(2).all(|w| w[0] >= w[1]));
            }
        }

        // shouldn't panic
        let mut v: [uint; 0] = [];
        v.sort();

        let mut v = [0xDEADBEEFu];
        v.sort();
        assert!(v == [0xDEADBEEF]);
    }

    #[test]
    fn test_sort_stability() {
        for len in range(4i, 25) {
            for _ in range(0u, 10) {
                let mut counts = [0i; 10];

                // create a vector like [(6, 1), (5, 1), (6, 2), ...],
                // where the first item of each tuple is random, but
                // the second item represents which occurrence of that
                // number this element is, i.e. the second elements
                // will occur in sorted order.
                let mut v = range(0, len).map(|_| {
                        let n = thread_rng().gen::<uint>() % 10;
                        counts[n] += 1;
                        (n, counts[n])
                    }).collect::<Vec<(uint, int)>>();

                // only sort on the first element, so an unstable sort
                // may mix up the counts.
                v.sort_by(|&(a,_), &(b,_)| a.cmp(&b));

                // this comparison includes the count (the second item
                // of the tuple), so elements with equal first items
                // will need to be ordered with increasing
                // counts... i.e. exactly asserting that this sort is
                // stable.
                assert!(v.as_slice().windows(2).all(|w| w[0] <= w[1]));
            }
        }
    }

    #[test]
    fn test_concat() {
        let v: [Vec<int>; 0] = [];
        let c: Vec<int> = v.concat();
        assert_eq!(c, []);
        let d: Vec<int> = [vec![1i], vec![2i,3i]].concat();
        assert_eq!(d, vec![1i, 2, 3]);

        let v: [&[int]; 2] = [&[1], &[2, 3]];
        assert_eq!(v.connect(&0), vec![1i, 0, 2, 3]);
        let v: [&[int]; 3] = [&[1i], &[2], &[3]];
        assert_eq!(v.connect(&0), vec![1i, 0, 2, 0, 3]);
    }

    #[test]
    fn test_connect() {
        let v: [Vec<int>; 0] = [];
        assert_eq!(v.connect(&0), vec![]);
        assert_eq!([vec![1i], vec![2i, 3]].connect(&0), vec![1, 0, 2, 3]);
        assert_eq!([vec![1i], vec![2i], vec![3i]].connect(&0), vec![1, 0, 2, 0, 3]);

        let v: [&[int]; 2] = [&[1], &[2, 3]];
        assert_eq!(v.connect(&0), vec![1, 0, 2, 3]);
        let v: [&[int]; 3] = [&[1], &[2], &[3]];
        assert_eq!(v.connect(&0), vec![1, 0, 2, 0, 3]);
    }

    #[test]
    fn test_insert() {
        let mut a = vec![1i, 2, 4];
        a.insert(2, 3);
        assert_eq!(a, vec![1, 2, 3, 4]);

        let mut a = vec![1i, 2, 3];
        a.insert(0, 0);
        assert_eq!(a, vec![0, 1, 2, 3]);

        let mut a = vec![1i, 2, 3];
        a.insert(3, 4);
        assert_eq!(a, vec![1, 2, 3, 4]);

        let mut a = vec![];
        a.insert(0, 1i);
        assert_eq!(a, vec![1]);
    }

    #[test]
    #[should_fail]
    fn test_insert_oob() {
        let mut a = vec![1i, 2, 3];
        a.insert(4, 5);
    }

    #[test]
    fn test_remove() {
        let mut a = vec![1i,2,3,4];

        assert_eq!(a.remove(2), 3);
        assert_eq!(a, vec![1i,2,4]);

        assert_eq!(a.remove(2), 4);
        assert_eq!(a, vec![1i,2]);

        assert_eq!(a.remove(0), 1);
        assert_eq!(a, vec![2i]);

        assert_eq!(a.remove(0), 2);
        assert_eq!(a, vec![]);
    }

    #[test]
    #[should_fail]
    fn test_remove_fail() {
        let mut a = vec![1i];
        let _ = a.remove(0);
        let _ = a.remove(0);
    }

    #[test]
    fn test_capacity() {
        let mut v = vec![0u64];
        v.reserve_exact(10u);
        assert!(v.capacity() >= 11u);
        let mut v = vec![0u32];
        v.reserve_exact(10u);
        assert!(v.capacity() >= 11u);
    }

    #[test]
    fn test_slice_2() {
        let v = vec![1i, 2, 3, 4, 5];
        let v = v.slice(1u, 3u);
        assert_eq!(v.len(), 2u);
        assert_eq!(v[0], 2);
        assert_eq!(v[1], 3);
    }

    #[test]
    #[should_fail]
    fn test_permute_fail() {
        let v = [(box 0i, Rc::new(0i)), (box 0i, Rc::new(0i)),
                 (box 0i, Rc::new(0i)), (box 0i, Rc::new(0i))];
        let mut i = 0u;
        for _ in v.permutations() {
            if i == 2 {
                panic!()
            }
            i += 1;
        }
    }

    #[test]
    fn test_total_ord() {
        let c: &[int] = &[1, 2, 3];
        [1, 2, 3, 4][].cmp(c) == Greater;
        let c: &[int] = &[1, 2, 3, 4];
        [1, 2, 3][].cmp(c) == Less;
        let c: &[int] = &[1, 2, 3, 6];
        [1, 2, 3, 4][].cmp(c) == Equal;
        let c: &[int] = &[1, 2, 3, 4, 5, 6];
        [1, 2, 3, 4, 5, 5, 5, 5][].cmp(c) == Less;
        let c: &[int] = &[1, 2, 3, 4];
        [2, 2][].cmp(c) == Greater;
    }

    #[test]
    fn test_iterator() {
        let xs = [1i, 2, 5, 10, 11];
        let mut it = xs.iter();
        assert_eq!(it.size_hint(), (5, Some(5)));
        assert_eq!(it.next().unwrap(), &1);
        assert_eq!(it.size_hint(), (4, Some(4)));
        assert_eq!(it.next().unwrap(), &2);
        assert_eq!(it.size_hint(), (3, Some(3)));
        assert_eq!(it.next().unwrap(), &5);
        assert_eq!(it.size_hint(), (2, Some(2)));
        assert_eq!(it.next().unwrap(), &10);
        assert_eq!(it.size_hint(), (1, Some(1)));
        assert_eq!(it.next().unwrap(), &11);
        assert_eq!(it.size_hint(), (0, Some(0)));
        assert!(it.next().is_none());
    }

    #[test]
    fn test_random_access_iterator() {
        let xs = [1i, 2, 5, 10, 11];
        let mut it = xs.iter();

        assert_eq!(it.indexable(), 5);
        assert_eq!(it.idx(0).unwrap(), &1);
        assert_eq!(it.idx(2).unwrap(), &5);
        assert_eq!(it.idx(4).unwrap(), &11);
        assert!(it.idx(5).is_none());

        assert_eq!(it.next().unwrap(), &1);
        assert_eq!(it.indexable(), 4);
        assert_eq!(it.idx(0).unwrap(), &2);
        assert_eq!(it.idx(3).unwrap(), &11);
        assert!(it.idx(4).is_none());

        assert_eq!(it.next().unwrap(), &2);
        assert_eq!(it.indexable(), 3);
        assert_eq!(it.idx(1).unwrap(), &10);
        assert!(it.idx(3).is_none());

        assert_eq!(it.next().unwrap(), &5);
        assert_eq!(it.indexable(), 2);
        assert_eq!(it.idx(1).unwrap(), &11);

        assert_eq!(it.next().unwrap(), &10);
        assert_eq!(it.indexable(), 1);
        assert_eq!(it.idx(0).unwrap(), &11);
        assert!(it.idx(1).is_none());

        assert_eq!(it.next().unwrap(), &11);
        assert_eq!(it.indexable(), 0);
        assert!(it.idx(0).is_none());

        assert!(it.next().is_none());
    }

    #[test]
    fn test_iter_size_hints() {
        let mut xs = [1i, 2, 5, 10, 11];
        assert_eq!(xs.iter().size_hint(), (5, Some(5)));
        assert_eq!(xs.iter_mut().size_hint(), (5, Some(5)));
    }

    #[test]
    fn test_iter_clone() {
        let xs = [1i, 2, 5];
        let mut it = xs.iter();
        it.next();
        let mut jt = it.clone();
        assert_eq!(it.next(), jt.next());
        assert_eq!(it.next(), jt.next());
        assert_eq!(it.next(), jt.next());
    }

    #[test]
    fn test_mut_iterator() {
        let mut xs = [1i, 2, 3, 4, 5];
        for x in xs.iter_mut() {
            *x += 1;
        }
        assert!(xs == [2, 3, 4, 5, 6])
    }

    #[test]
    fn test_rev_iterator() {

        let xs = [1i, 2, 5, 10, 11];
        let ys = [11, 10, 5, 2, 1];
        let mut i = 0;
        for &x in xs.iter().rev() {
            assert_eq!(x, ys[i]);
            i += 1;
        }
        assert_eq!(i, 5);
    }

    #[test]
    fn test_mut_rev_iterator() {
        let mut xs = [1u, 2, 3, 4, 5];
        for (i,x) in xs.iter_mut().rev().enumerate() {
            *x += i;
        }
        assert!(xs == [5, 5, 5, 5, 5])
    }

    #[test]
    fn test_move_iterator() {
        let xs = vec![1u,2,3,4,5];
        assert_eq!(xs.into_iter().fold(0, |a: uint, b: uint| 10*a + b), 12345);
    }

    #[test]
    fn test_move_rev_iterator() {
        let xs = vec![1u,2,3,4,5];
        assert_eq!(xs.into_iter().rev().fold(0, |a: uint, b: uint| 10*a + b), 54321);
    }

    #[test]
    fn test_splitator() {
        let xs = &[1i,2,3,4,5];

        let splits: &[&[int]] = &[&[1], &[3], &[5]];
        assert_eq!(xs.split(|x| *x % 2 == 0).collect::<Vec<&[int]>>(),
                   splits);
        let splits: &[&[int]] = &[&[], &[2,3,4,5]];
        assert_eq!(xs.split(|x| *x == 1).collect::<Vec<&[int]>>(),
                   splits);
        let splits: &[&[int]] = &[&[1,2,3,4], &[]];
        assert_eq!(xs.split(|x| *x == 5).collect::<Vec<&[int]>>(),
                   splits);
        let splits: &[&[int]] = &[&[1,2,3,4,5]];
        assert_eq!(xs.split(|x| *x == 10).collect::<Vec<&[int]>>(),
                   splits);
        let splits: &[&[int]] = &[&[], &[], &[], &[], &[], &[]];
        assert_eq!(xs.split(|_| true).collect::<Vec<&[int]>>(),
                   splits);

        let xs: &[int] = &[];
        let splits: &[&[int]] = &[&[]];
        assert_eq!(xs.split(|x| *x == 5).collect::<Vec<&[int]>>(), splits);
    }

    #[test]
    fn test_splitnator() {
        let xs = &[1i,2,3,4,5];

        let splits: &[&[int]] = &[&[1,2,3,4,5]];
        assert_eq!(xs.splitn(0, |x| *x % 2 == 0).collect::<Vec<&[int]>>(),
                   splits);
        let splits: &[&[int]] = &[&[1], &[3,4,5]];
        assert_eq!(xs.splitn(1, |x| *x % 2 == 0).collect::<Vec<&[int]>>(),
                   splits);
        let splits: &[&[int]] = &[&[], &[], &[], &[4,5]];
        assert_eq!(xs.splitn(3, |_| true).collect::<Vec<&[int]>>(),
                   splits);

        let xs: &[int] = &[];
        let splits: &[&[int]] = &[&[]];
        assert_eq!(xs.splitn(1, |x| *x == 5).collect::<Vec<&[int]>>(), splits);
    }

    #[test]
    fn test_splitnator_mut() {
        let xs = &mut [1i,2,3,4,5];

        let splits: &[&mut [int]] = &[&mut [1,2,3,4,5]];
        assert_eq!(xs.splitn_mut(0, |x| *x % 2 == 0).collect::<Vec<&mut [int]>>(),
                   splits);
        let splits: &[&mut [int]] = &[&mut [1], &mut [3,4,5]];
        assert_eq!(xs.splitn_mut(1, |x| *x % 2 == 0).collect::<Vec<&mut [int]>>(),
                   splits);
        let splits: &[&mut [int]] = &[&mut [], &mut [], &mut [], &mut [4,5]];
        assert_eq!(xs.splitn_mut(3, |_| true).collect::<Vec<&mut [int]>>(),
                   splits);

        let xs: &mut [int] = &mut [];
        let splits: &[&mut [int]] = &[&mut []];
        assert_eq!(xs.splitn_mut(1, |x| *x == 5).collect::<Vec<&mut [int]>>(),
                   splits);
    }

    #[test]
    fn test_rsplitator() {
        let xs = &[1i,2,3,4,5];

        let splits: &[&[int]] = &[&[5], &[3], &[1]];
        assert_eq!(xs.split(|x| *x % 2 == 0).rev().collect::<Vec<&[int]>>(),
                   splits);
        let splits: &[&[int]] = &[&[2,3,4,5], &[]];
        assert_eq!(xs.split(|x| *x == 1).rev().collect::<Vec<&[int]>>(),
                   splits);
        let splits: &[&[int]] = &[&[], &[1,2,3,4]];
        assert_eq!(xs.split(|x| *x == 5).rev().collect::<Vec<&[int]>>(),
                   splits);
        let splits: &[&[int]] = &[&[1,2,3,4,5]];
        assert_eq!(xs.split(|x| *x == 10).rev().collect::<Vec<&[int]>>(),
                   splits);

        let xs: &[int] = &[];
        let splits: &[&[int]] = &[&[]];
        assert_eq!(xs.split(|x| *x == 5).rev().collect::<Vec<&[int]>>(), splits);
    }

    #[test]
    fn test_rsplitnator() {
        let xs = &[1,2,3,4,5];

        let splits: &[&[int]] = &[&[1,2,3,4,5]];
        assert_eq!(xs.rsplitn(0, |x| *x % 2 == 0).collect::<Vec<&[int]>>(),
                   splits);
        let splits: &[&[int]] = &[&[5], &[1,2,3]];
        assert_eq!(xs.rsplitn(1, |x| *x % 2 == 0).collect::<Vec<&[int]>>(),
                   splits);
        let splits: &[&[int]] = &[&[], &[], &[], &[1,2]];
        assert_eq!(xs.rsplitn(3, |_| true).collect::<Vec<&[int]>>(),
                   splits);

        let xs: &[int] = &[];
        let splits: &[&[int]] = &[&[]];
        assert_eq!(xs.rsplitn(1, |x| *x == 5).collect::<Vec<&[int]>>(), splits);
    }

    #[test]
    fn test_windowsator() {
        let v = &[1i,2,3,4];

        let wins: &[&[int]] = &[&[1,2], &[2,3], &[3,4]];
        assert_eq!(v.windows(2).collect::<Vec<&[int]>>(), wins);
        let wins: &[&[int]] = &[&[1i,2,3], &[2,3,4]];
        assert_eq!(v.windows(3).collect::<Vec<&[int]>>(), wins);
        assert!(v.windows(6).next().is_none());
    }

    #[test]
    #[should_fail]
    fn test_windowsator_0() {
        let v = &[1i,2,3,4];
        let _it = v.windows(0);
    }

    #[test]
    fn test_chunksator() {
        use core::iter::ExactSizeIterator;

        let v = &[1i,2,3,4,5];

        assert_eq!(v.chunks(2).len(), 3);

        let chunks: &[&[int]] = &[&[1i,2], &[3,4], &[5]];
        assert_eq!(v.chunks(2).collect::<Vec<&[int]>>(), chunks);
        let chunks: &[&[int]] = &[&[1i,2,3], &[4,5]];
        assert_eq!(v.chunks(3).collect::<Vec<&[int]>>(), chunks);
        let chunks: &[&[int]] = &[&[1i,2,3,4,5]];
        assert_eq!(v.chunks(6).collect::<Vec<&[int]>>(), chunks);

        let chunks: &[&[int]] = &[&[5i], &[3,4], &[1,2]];
        assert_eq!(v.chunks(2).rev().collect::<Vec<&[int]>>(), chunks);
        let mut it = v.chunks(2);
        assert_eq!(it.indexable(), 3);
        let chunk: &[int] = &[1,2];
        assert_eq!(it.idx(0).unwrap(), chunk);
        let chunk: &[int] = &[3,4];
        assert_eq!(it.idx(1).unwrap(), chunk);
        let chunk: &[int] = &[5];
        assert_eq!(it.idx(2).unwrap(), chunk);
        assert_eq!(it.idx(3), None);
    }

    #[test]
    #[should_fail]
    fn test_chunksator_0() {
        let v = &[1i,2,3,4];
        let _it = v.chunks(0);
    }

    #[test]
    fn test_move_from() {
        let mut a = [1i,2,3,4,5];
        let b = vec![6i,7,8];
        assert_eq!(a.move_from(b, 0, 3), 3);
        assert!(a == [6i,7,8,4,5]);
        let mut a = [7i,2,8,1];
        let b = vec![3i,1,4,1,5,9];
        assert_eq!(a.move_from(b, 0, 6), 4);
        assert!(a == [3i,1,4,1]);
        let mut a = [1i,2,3,4];
        let b = vec![5i,6,7,8,9,0];
        assert_eq!(a.move_from(b, 2, 3), 1);
        assert!(a == [7i,2,3,4]);
        let mut a = [1i,2,3,4,5];
        let b = vec![5i,6,7,8,9,0];
        assert_eq!(a.slice_mut(2, 4).move_from(b,1,6), 2);
        assert!(a == [1i,2,6,7,5]);
    }

    #[test]
    fn test_reverse_part() {
        let mut values = [1i,2,3,4,5];
        values.slice_mut(1, 4).reverse();
        assert!(values == [1,4,3,2,5]);
    }

    #[test]
    fn test_show() {
        macro_rules! test_show_vec {
            ($x:expr, $x_str:expr) => ({
                let (x, x_str) = ($x, $x_str);
                assert_eq!(format!("{:?}", x), x_str);
                assert_eq!(format!("{:?}", x.as_slice()), x_str);
            })
        }
        let empty: Vec<int> = vec![];
        test_show_vec!(empty, "[]");
        test_show_vec!(vec![1i], "[1]");
        test_show_vec!(vec![1i, 2, 3], "[1, 2, 3]");
        test_show_vec!(vec![vec![], vec![1u], vec![1u, 1u]],
                       "[[], [1], [1, 1]]");

        let empty_mut: &mut [int] = &mut[];
        test_show_vec!(empty_mut, "[]");
        let v: &mut[int] = &mut[1];
        test_show_vec!(v, "[1]");
        let v: &mut[int] = &mut[1, 2, 3];
        test_show_vec!(v, "[1, 2, 3]");
        let v: &mut [&mut[uint]] = &mut[&mut[], &mut[1u], &mut[1u, 1u]];
        test_show_vec!(v, "[[], [1], [1, 1]]");
    }

    #[test]
    fn test_vec_default() {
        macro_rules! t {
            ($ty:ty) => {{
                let v: $ty = Default::default();
                assert!(v.is_empty());
            }}
        }

        t!(&[int]);
        t!(Vec<int>);
    }

    #[test]
    fn test_bytes_set_memory() {
        use slice::bytes::MutableByteVector;
        let mut values = [1u8,2,3,4,5];
        values.slice_mut(0, 5).set_memory(0xAB);
        assert!(values == [0xAB, 0xAB, 0xAB, 0xAB, 0xAB]);
        values.slice_mut(2, 4).set_memory(0xFF);
        assert!(values == [0xAB, 0xAB, 0xFF, 0xFF, 0xAB]);
    }

    #[test]
    #[should_fail]
    fn test_overflow_does_not_cause_segfault() {
        let mut v = vec![];
        v.reserve_exact(-1);
        v.push(1i);
        v.push(2);
    }

    #[test]
    #[should_fail]
    fn test_overflow_does_not_cause_segfault_managed() {
        let mut v = vec![Rc::new(1i)];
        v.reserve_exact(-1);
        v.push(Rc::new(2i));
    }

    #[test]
    fn test_mut_split_at() {
        let mut values = [1u8,2,3,4,5];
        {
            let (left, right) = values.split_at_mut(2);
            {
                let left: &[_] = left;
                assert!(left[..left.len()] == [1, 2][]);
            }
            for p in left.iter_mut() {
                *p += 1;
            }

            {
                let right: &[_] = right;
                assert!(right[..right.len()] == [3, 4, 5][]);
            }
            for p in right.iter_mut() {
                *p += 2;
            }
        }

        assert!(values == [2, 3, 5, 6, 7]);
    }

    #[derive(Clone, PartialEq)]
    struct Foo;

    #[test]
    fn test_iter_zero_sized() {
        let mut v = vec![Foo, Foo, Foo];
        assert_eq!(v.len(), 3);
        let mut cnt = 0u;

        for f in v.iter() {
            assert!(*f == Foo);
            cnt += 1;
        }
        assert_eq!(cnt, 3);

        for f in v[1..3].iter() {
            assert!(*f == Foo);
            cnt += 1;
        }
        assert_eq!(cnt, 5);

        for f in v.iter_mut() {
            assert!(*f == Foo);
            cnt += 1;
        }
        assert_eq!(cnt, 8);

        for f in v.into_iter() {
            assert!(f == Foo);
            cnt += 1;
        }
        assert_eq!(cnt, 11);

        let xs: [Foo; 3] = [Foo, Foo, Foo];
        cnt = 0;
        for f in xs.iter() {
            assert!(*f == Foo);
            cnt += 1;
        }
        assert!(cnt == 3);
    }

    #[test]
    fn test_shrink_to_fit() {
        let mut xs = vec![0, 1, 2, 3];
        for i in range(4i, 100) {
            xs.push(i)
        }
        assert_eq!(xs.capacity(), 128);
        xs.shrink_to_fit();
        assert_eq!(xs.capacity(), 100);
        assert_eq!(xs, range(0i, 100i).collect::<Vec<_>>());
    }

    #[test]
    fn test_starts_with() {
        assert!(b"foobar".starts_with(b"foo"));
        assert!(!b"foobar".starts_with(b"oob"));
        assert!(!b"foobar".starts_with(b"bar"));
        assert!(!b"foo".starts_with(b"foobar"));
        assert!(!b"bar".starts_with(b"foobar"));
        assert!(b"foobar".starts_with(b"foobar"));
        let empty: &[u8] = &[];
        assert!(empty.starts_with(empty));
        assert!(!empty.starts_with(b"foo"));
        assert!(b"foobar".starts_with(empty));
    }

    #[test]
    fn test_ends_with() {
        assert!(b"foobar".ends_with(b"bar"));
        assert!(!b"foobar".ends_with(b"oba"));
        assert!(!b"foobar".ends_with(b"foo"));
        assert!(!b"foo".ends_with(b"foobar"));
        assert!(!b"bar".ends_with(b"foobar"));
        assert!(b"foobar".ends_with(b"foobar"));
        let empty: &[u8] = &[];
        assert!(empty.ends_with(empty));
        assert!(!empty.ends_with(b"foo"));
        assert!(b"foobar".ends_with(empty));
    }

    #[test]
    fn test_mut_splitator() {
        let mut xs = [0i,1,0,2,3,0,0,4,5,0];
        assert_eq!(xs.split_mut(|x| *x == 0).count(), 6);
        for slice in xs.split_mut(|x| *x == 0) {
            slice.reverse();
        }
        assert!(xs == [0,1,0,3,2,0,0,5,4,0]);

        let mut xs = [0i,1,0,2,3,0,0,4,5,0,6,7];
        for slice in xs.split_mut(|x| *x == 0).take(5) {
            slice.reverse();
        }
        assert!(xs == [0,1,0,3,2,0,0,5,4,0,6,7]);
    }

    #[test]
    fn test_mut_splitator_rev() {
        let mut xs = [1i,2,0,3,4,0,0,5,6,0];
        for slice in xs.split_mut(|x| *x == 0).rev().take(4) {
            slice.reverse();
        }
        assert!(xs == [1,2,0,4,3,0,0,6,5,0]);
    }

    #[test]
    fn test_get_mut() {
        let mut v = [0i,1,2];
        assert_eq!(v.get_mut(3), None);
        v.get_mut(1).map(|e| *e = 7);
        assert_eq!(v[1], 7);
        let mut x = 2;
        assert_eq!(v.get_mut(2), Some(&mut x));
    }

    #[test]
    fn test_mut_chunks() {
        use core::iter::ExactSizeIterator;

        let mut v = [0u8, 1, 2, 3, 4, 5, 6];
        assert_eq!(v.chunks_mut(2).len(), 4);
        for (i, chunk) in v.chunks_mut(3).enumerate() {
            for x in chunk.iter_mut() {
                *x = i as u8;
            }
        }
        let result = [0u8, 0, 0, 1, 1, 1, 2];
        assert!(v == result);
    }

    #[test]
    fn test_mut_chunks_rev() {
        let mut v = [0u8, 1, 2, 3, 4, 5, 6];
        for (i, chunk) in v.chunks_mut(3).rev().enumerate() {
            for x in chunk.iter_mut() {
                *x = i as u8;
            }
        }
        let result = [2u8, 2, 2, 1, 1, 1, 0];
        assert!(v == result);
    }

    #[test]
    #[should_fail]
    fn test_mut_chunks_0() {
        let mut v = [1i, 2, 3, 4];
        let _it = v.chunks_mut(0);
    }

    #[test]
    fn test_mut_last() {
        let mut x = [1i, 2, 3, 4, 5];
        let h = x.last_mut();
        assert_eq!(*h.unwrap(), 5);

        let y: &mut [int] = &mut [];
        assert!(y.last_mut().is_none());
    }

    #[test]
    fn test_to_vec() {
        let xs = box [1u, 2, 3];
        let ys = xs.to_vec();
        assert_eq!(ys, [1u, 2, 3]);
    }
}

#[cfg(test)]
mod bench {
    use prelude::*;
    use core::mem;
    use core::ptr;
    use core::iter::repeat;
    use std::rand::{weak_rng, Rng};
    use test::{Bencher, black_box};

    #[bench]
    fn iterator(b: &mut Bencher) {
        // peculiar numbers to stop LLVM from optimising the summation
        // out.
        let v = range(0u, 100).map(|i| i ^ (i << 1) ^ (i >> 1)).collect::<Vec<_>>();

        b.iter(|| {
            let mut sum = 0;
            for x in v.iter() {
                sum += *x;
            }
            // sum == 11806, to stop dead code elimination.
            if sum == 0 {panic!()}
        })
    }

    #[bench]
    fn mut_iterator(b: &mut Bencher) {
        let mut v = repeat(0i).take(100).collect::<Vec<_>>();

        b.iter(|| {
            let mut i = 0i;
            for x in v.iter_mut() {
                *x = i;
                i += 1;
            }
        })
    }

    #[bench]
    fn concat(b: &mut Bencher) {
        let xss: Vec<Vec<uint>> =
            range(0, 100u).map(|i| range(0, i).collect()).collect();
        b.iter(|| {
            xss.as_slice().concat();
        });
    }

    #[bench]
    fn connect(b: &mut Bencher) {
        let xss: Vec<Vec<uint>> =
            range(0, 100u).map(|i| range(0, i).collect()).collect();
        b.iter(|| {
            xss.as_slice().connect(&0)
        });
    }

    #[bench]
    fn push(b: &mut Bencher) {
        let mut vec: Vec<uint> = vec![];
        b.iter(|| {
            vec.push(0);
            black_box(&vec);
        });
    }

    #[bench]
    fn starts_with_same_vector(b: &mut Bencher) {
        let vec: Vec<uint> = range(0, 100).collect();
        b.iter(|| {
            vec.as_slice().starts_with(vec.as_slice())
        })
    }

    #[bench]
    fn starts_with_single_element(b: &mut Bencher) {
        let vec: Vec<uint> = vec![0];
        b.iter(|| {
            vec.as_slice().starts_with(vec.as_slice())
        })
    }

    #[bench]
    fn starts_with_diff_one_element_at_end(b: &mut Bencher) {
        let vec: Vec<uint> = range(0, 100).collect();
        let mut match_vec: Vec<uint> = range(0, 99).collect();
        match_vec.push(0);
        b.iter(|| {
            vec.as_slice().starts_with(match_vec.as_slice())
        })
    }

    #[bench]
    fn ends_with_same_vector(b: &mut Bencher) {
        let vec: Vec<uint> = range(0, 100).collect();
        b.iter(|| {
            vec.as_slice().ends_with(vec.as_slice())
        })
    }

    #[bench]
    fn ends_with_single_element(b: &mut Bencher) {
        let vec: Vec<uint> = vec![0];
        b.iter(|| {
            vec.as_slice().ends_with(vec.as_slice())
        })
    }

    #[bench]
    fn ends_with_diff_one_element_at_beginning(b: &mut Bencher) {
        let vec: Vec<uint> = range(0, 100).collect();
        let mut match_vec: Vec<uint> = range(0, 100).collect();
        match_vec.as_mut_slice()[0] = 200;
        b.iter(|| {
            vec.as_slice().starts_with(match_vec.as_slice())
        })
    }

    #[bench]
    fn contains_last_element(b: &mut Bencher) {
        let vec: Vec<uint> = range(0, 100).collect();
        b.iter(|| {
            vec.contains(&99u)
        })
    }

    #[bench]
    fn zero_1kb_from_elem(b: &mut Bencher) {
        b.iter(|| {
            repeat(0u8).take(1024).collect::<Vec<_>>()
        });
    }

    #[bench]
    fn zero_1kb_set_memory(b: &mut Bencher) {
        b.iter(|| {
            let mut v: Vec<uint> = Vec::with_capacity(1024);
            unsafe {
                let vp = v.as_mut_ptr();
                ptr::set_memory(vp, 0, 1024);
                v.set_len(1024);
            }
            v
        });
    }

    #[bench]
    fn zero_1kb_loop_set(b: &mut Bencher) {
        b.iter(|| {
            let mut v: Vec<uint> = Vec::with_capacity(1024);
            unsafe {
                v.set_len(1024);
            }
            for i in range(0u, 1024) {
                v[i] = 0;
            }
        });
    }

    #[bench]
    fn zero_1kb_mut_iter(b: &mut Bencher) {
        b.iter(|| {
            let mut v = Vec::with_capacity(1024);
            unsafe {
                v.set_len(1024);
            }
            for x in v.iter_mut() {
                *x = 0i;
            }
            v
        });
    }

    #[bench]
    fn random_inserts(b: &mut Bencher) {
        let mut rng = weak_rng();
        b.iter(|| {
            let mut v = repeat((0u, 0u)).take(30).collect::<Vec<_>>();
            for _ in range(0u, 100) {
                let l = v.len();
                v.insert(rng.gen::<uint>() % (l + 1),
                         (1, 1));
            }
        })
    }
    #[bench]
    fn random_removes(b: &mut Bencher) {
        let mut rng = weak_rng();
        b.iter(|| {
            let mut v = repeat((0u, 0u)).take(130).collect::<Vec<_>>();
            for _ in range(0u, 100) {
                let l = v.len();
                v.remove(rng.gen::<uint>() % l);
            }
        })
    }

    #[bench]
    fn sort_random_small(b: &mut Bencher) {
        let mut rng = weak_rng();
        b.iter(|| {
            let mut v = rng.gen_iter::<u64>().take(5).collect::<Vec<u64>>();
            v.as_mut_slice().sort();
        });
        b.bytes = 5 * mem::size_of::<u64>() as u64;
    }

    #[bench]
    fn sort_random_medium(b: &mut Bencher) {
        let mut rng = weak_rng();
        b.iter(|| {
            let mut v = rng.gen_iter::<u64>().take(100).collect::<Vec<u64>>();
            v.as_mut_slice().sort();
        });
        b.bytes = 100 * mem::size_of::<u64>() as u64;
    }

    #[bench]
    fn sort_random_large(b: &mut Bencher) {
        let mut rng = weak_rng();
        b.iter(|| {
            let mut v = rng.gen_iter::<u64>().take(10000).collect::<Vec<u64>>();
            v.as_mut_slice().sort();
        });
        b.bytes = 10000 * mem::size_of::<u64>() as u64;
    }

    #[bench]
    fn sort_sorted(b: &mut Bencher) {
        let mut v = range(0u, 10000).collect::<Vec<_>>();
        b.iter(|| {
            v.sort();
        });
        b.bytes = (v.len() * mem::size_of_val(&v[0])) as u64;
    }

    type BigSortable = (u64,u64,u64,u64);

    #[bench]
    fn sort_big_random_small(b: &mut Bencher) {
        let mut rng = weak_rng();
        b.iter(|| {
            let mut v = rng.gen_iter::<BigSortable>().take(5)
                           .collect::<Vec<BigSortable>>();
            v.sort();
        });
        b.bytes = 5 * mem::size_of::<BigSortable>() as u64;
    }

    #[bench]
    fn sort_big_random_medium(b: &mut Bencher) {
        let mut rng = weak_rng();
        b.iter(|| {
            let mut v = rng.gen_iter::<BigSortable>().take(100)
                           .collect::<Vec<BigSortable>>();
            v.sort();
        });
        b.bytes = 100 * mem::size_of::<BigSortable>() as u64;
    }

    #[bench]
    fn sort_big_random_large(b: &mut Bencher) {
        let mut rng = weak_rng();
        b.iter(|| {
            let mut v = rng.gen_iter::<BigSortable>().take(10000)
                           .collect::<Vec<BigSortable>>();
            v.sort();
        });
        b.bytes = 10000 * mem::size_of::<BigSortable>() as u64;
    }

    #[bench]
    fn sort_big_sorted(b: &mut Bencher) {
        let mut v = range(0, 10000u).map(|i| (i, i, i, i)).collect::<Vec<_>>();
        b.iter(|| {
            v.sort();
        });
        b.bytes = (v.len() * mem::size_of_val(&v[0])) as u64;
    }
}<|MERGE_RESOLUTION|>--- conflicted
+++ resolved
@@ -177,13 +177,9 @@
     fn slice(&self, start: uint, end: uint) -> &[Self::Item];
 
     /// Deprecated: use `&s[start..]` notation instead.
-<<<<<<< HEAD
-    #[deprecated = "use &s[start..] instead"]
-=======
     #[unstable(feature = "collections",
                reason = "will be replaced by slice syntax")]
-    #[deprecated(since = "1.0.0", reason = "use &s[start..] isntead")]
->>>>>>> a45e1177
+    #[deprecated(since = "1.0.0", reason = "use &s[start..] instead")]
     fn slice_from(&self, start: uint) -> &[Self::Item];
 
     /// Deprecated: use `&s[..end]` notation instead.
@@ -199,7 +195,6 @@
     /// indices from `[mid, len)` (excluding the index `len` itself).
     ///
     /// Panics if `mid > len`.
-<<<<<<< HEAD
     ///
     /// # Examples
     ///
@@ -209,23 +204,15 @@
     /// assert_eq!([10, 40], v1);
     /// assert_eq!([30, 20, 50], v2);
     /// ```
-    #[stable]
+    #[stable(feature = "rust1", since = "1.0.0")]
     fn split_at(&self, mid: uint) -> (&[Self::Item], &[Self::Item]);
 
     /// Returns an iterator over the slice.
-    #[stable]
-=======
-    #[stable(feature = "rust1", since = "1.0.0")]
-    fn split_at(&self, mid: uint) -> (&[Self::Item], &[Self::Item]);
-
-    /// Returns an iterator over the slice
-    #[stable(feature = "rust1", since = "1.0.0")]
->>>>>>> a45e1177
+    #[stable(feature = "rust1", since = "1.0.0")]
     fn iter(&self) -> Iter<Self::Item>;
 
     /// Returns an iterator over subslices separated by elements that match
     /// `pred`.  The matched element is not contained in the subslices.
-<<<<<<< HEAD
     ///
     /// # Examples
     ///
@@ -238,17 +225,13 @@
     ///     println!("{:?}", group);
     /// }
     /// ```
-    #[stable]
-=======
-    #[stable(feature = "rust1", since = "1.0.0")]
->>>>>>> a45e1177
+    #[stable(feature = "rust1", since = "1.0.0")]
     fn split<F>(&self, pred: F) -> Split<Self::Item, F>
                 where F: FnMut(&Self::Item) -> bool;
 
     /// Returns an iterator over subslices separated by elements that match
     /// `pred`, limited to splitting at most `n` times.  The matched element is
     /// not contained in the subslices.
-<<<<<<< HEAD
     ///
     /// # Examples
     ///
@@ -261,10 +244,7 @@
     ///     println!("{:?}", group);
     /// }
     /// ```
-    #[stable]
-=======
-    #[stable(feature = "rust1", since = "1.0.0")]
->>>>>>> a45e1177
+    #[stable(feature = "rust1", since = "1.0.0")]
     fn splitn<F>(&self, n: uint, pred: F) -> SplitN<Self::Item, F>
                  where F: FnMut(&Self::Item) -> bool;
 
@@ -272,7 +252,6 @@
     /// `pred` limited to splitting at most `n` times. This starts at the end of
     /// the slice and works backwards.  The matched element is not contained in
     /// the subslices.
-<<<<<<< HEAD
     ///
     /// # Examples
     ///
@@ -285,10 +264,7 @@
     ///     println!("{:?}", group);
     /// }
     /// ```
-    #[stable]
-=======
-    #[stable(feature = "rust1", since = "1.0.0")]
->>>>>>> a45e1177
+    #[stable(feature = "rust1", since = "1.0.0")]
     fn rsplitn<F>(&self, n: uint, pred: F) -> RSplitN<Self::Item, F>
                   where F: FnMut(&Self::Item) -> bool;
 
@@ -339,7 +315,6 @@
 
     /// Returns the element of a slice at the given index, or `None` if the
     /// index is out of bounds.
-<<<<<<< HEAD
     ///
     /// # Examples
     ///
@@ -348,7 +323,7 @@
     /// assert_eq!(Some(&40), v.get(1));
     /// assert_eq!(None, v.get(3));
     /// ```
-    #[stable]
+    #[stable(feature = "rust1", since = "1.0.0")]
     fn get(&self, index: uint) -> Option<&Self::Item>;
 
     /// Returns the first element of a slice, or `None` if it is empty.
@@ -362,14 +337,7 @@
     /// let w: &[i32] = &[];
     /// assert_eq!(None, w.first());
     /// ```
-    #[stable]
-=======
-    #[stable(feature = "rust1", since = "1.0.0")]
-    fn get(&self, index: uint) -> Option<&Self::Item>;
-
-    /// Returns the first element of a slice, or `None` if it is empty.
-    #[stable(feature = "rust1", since = "1.0.0")]
->>>>>>> a45e1177
+    #[stable(feature = "rust1", since = "1.0.0")]
     fn first(&self) -> Option<&Self::Item>;
 
     /// Returns all but the first element of a slice.
@@ -381,7 +349,6 @@
     fn init(&self) -> &[Self::Item];
 
     /// Returns the last element of a slice, or `None` if it is empty.
-<<<<<<< HEAD
     ///
     /// # Examples
     ///
@@ -392,10 +359,7 @@
     /// let w: &[i32] = &[];
     /// assert_eq!(None, w.last());
     /// ```
-    #[stable]
-=======
-    #[stable(feature = "rust1", since = "1.0.0")]
->>>>>>> a45e1177
+    #[stable(feature = "rust1", since = "1.0.0")]
     fn last(&self) -> Option<&Self::Item>;
 
     /// Returns a pointer to the element at the given index, without doing
@@ -785,7 +749,6 @@
     #[unstable(feature = "collections")]
     fn rposition_elem(&self, t: &Self::Item) -> Option<uint> where Self::Item: PartialEq;
 
-<<<<<<< HEAD
     /// Returns true if the slice contains an element with the given value.
     ///
     /// # Examples
@@ -795,7 +758,7 @@
     /// assert!(v.contains(&30));
     /// assert!(!v.contains(&50));
     /// ```
-    #[stable]
+    #[stable(feature = "rust1", since = "1.0.0")]
     fn contains(&self, x: &Self::Item) -> bool where Self::Item: PartialEq;
 
     /// Returns true if `needle` is a prefix of the slice.
@@ -809,7 +772,7 @@
     /// assert!(!v.starts_with(&[50]));
     /// assert!(!v.starts_with(&[10, 50]));
     /// ```
-    #[stable]
+    #[stable(feature = "rust1", since = "1.0.0")]
     fn starts_with(&self, needle: &[Self::Item]) -> bool where Self::Item: PartialEq;
 
     /// Returns true if `needle` is a suffix of the slice.
@@ -823,19 +786,7 @@
     /// assert!(!v.ends_with(&[50]));
     /// assert!(!v.ends_with(&[50, 30]));
     /// ```
-    #[stable]
-=======
-    /// Return true if the slice contains an element with the given value.
-    #[stable(feature = "rust1", since = "1.0.0")]
-    fn contains(&self, x: &Self::Item) -> bool where Self::Item: PartialEq;
-
-    /// Returns true if `needle` is a prefix of the slice.
-    #[stable(feature = "rust1", since = "1.0.0")]
-    fn starts_with(&self, needle: &[Self::Item]) -> bool where Self::Item: PartialEq;
-
-    /// Returns true if `needle` is a suffix of the slice.
-    #[stable(feature = "rust1", since = "1.0.0")]
->>>>>>> a45e1177
+    #[stable(feature = "rust1", since = "1.0.0")]
     fn ends_with(&self, needle: &[Self::Item]) -> bool where Self::Item: PartialEq;
 
     /// Convert `self` into a vector without clones or allocation.
