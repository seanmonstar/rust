--- conflicted
+++ resolved
@@ -1649,13 +1649,8 @@
     PartiallyMovedValue
 }
 
-<<<<<<< HEAD
-impl @Liveness {
+pub impl @Liveness {
     fn check_ret(&self, id: node_id, sp: span, _fk: &visit::fn_kind,
-=======
-pub impl @Liveness {
-    fn check_ret(&self, id: node_id, sp: span, _fk: visit::fn_kind,
->>>>>>> a660bb36
                  entry_ln: LiveNode) {
         if self.live_on_entry(entry_ln, self.s.no_ret_var).is_some() {
             // if no_ret_var is live, then we fall off the end of the
